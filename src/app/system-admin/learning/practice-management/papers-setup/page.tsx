--- conflicted
+++ resolved
@@ -1271,7 +1271,6 @@
           onValueChange={handleTabChange}
           className="space-y-6"
         >
-<<<<<<< HEAD
         <TabsContent value="upload" className="space-y-6">
           <div id="upload-section">
             <UploadTab
@@ -1286,7 +1285,6 @@
               onNavigateToTab={handleTabChange}
             />
           </div>
-=======
           <TabsList className="w-full justify-start overflow-x-auto">
             {IMPORT_TABS.map((tab) => {
               const status = getTabStatus(tab.id);
@@ -1321,7 +1319,6 @@
                 onNavigateToTab={handleTabChange}
               />
             </div>
->>>>>>> 9f2429fc
           
           {/* Extraction Rules - moved here as requested */}
           <div id="extraction-rules" className="mt-6">
