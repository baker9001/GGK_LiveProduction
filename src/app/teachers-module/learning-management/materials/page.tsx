import React, { useState, useEffect } from 'react';
import { z } from 'zod';
<<<<<<< HEAD
import { Plus, Download, Eye, Trash2, CreditCard as Edit2, FileText } from 'lucide-react';
import { iconColors } from '../../../../lib/constants/iconConfig';
=======
import { Plus, Upload, Download, Eye, Trash2, CreditCard as Edit2, FileText } from 'lucide-react';
>>>>>>> 2fe2d5b6
import { useQuery, useMutation, useQueryClient } from '@tanstack/react-query';
import { supabase } from '../../../../lib/supabase';
import { useUser } from '../../../../contexts/UserContext';
import {
  getMaterialsForTeacher,
  uploadTeacherMaterialFile,
  createTeacherMaterial,
  updateTeacherMaterial,
  deleteTeacherMaterial,
  Material
} from '../../../../services/materialsService';
import { DataTable } from '../../../../components/shared/DataTable';
import { PageHeader } from '../../../../components/shared/PageHeader';
import { Card, CardHeader, CardTitle, CardDescription, CardContent } from '../../../../components/shared/Card';
import { Badge } from '../../../../components/shared/Badge';
import { FilterPanel } from '../../../../components/shared/FilterPanel';
import { SlideInForm } from '../../../../components/shared/SlideInForm';
import { FormField, Input, Select, Textarea } from '../../../../components/shared/FormField';
import { StatusBadge } from '../../../../components/shared/StatusBadge';
import { Button } from '../../../../components/shared/Button';
import { SearchableMultiSelect } from '../../../../components/shared/SearchableMultiSelect';
import { MaterialPreview } from '../../../../components/shared/MaterialPreview';
import { ConfirmationDialog } from '../../../../components/shared/ConfirmationDialog';
import { toast } from '../../../../components/shared/Toast';

const materialSchema = z.object({
  title: z.string().min(2, 'Title must be at least 2 characters'),
  description: z.string().optional(),
  data_structure_id: z.string().uuid('Please select a subject'),
  unit_id: z.union([z.string().uuid(), z.literal('')]).nullable().optional(),
  topic_id: z.union([z.string().uuid(), z.literal('')]).nullable().optional(),
  subtopic_id: z.union([z.string().uuid(), z.literal('')]).nullable().optional(),
  grade_id: z.union([z.string().uuid(), z.literal('')]).nullable().optional(),
  type: z.enum(['video', 'ebook', 'audio', 'assignment']),
  status: z.enum(['active', 'inactive'])
});

interface FormState {
  title: string;
  description: string;
  data_structure_id: string;
  unit_id: string;
  topic_id: string;
  subtopic_id: string;
  grade_id: string;
  type: 'video' | 'ebook' | 'audio' | 'assignment';
  status: 'active' | 'inactive';
}

const ACCEPTED_FILE_TYPES = {
  video: ['.mp4', '.webm', '.ogg', '.mov', '.avi'],
  audio: ['.mp3', '.wav', '.ogg', '.m4a', '.aac'],
  ebook: ['.pdf', '.epub', '.doc', '.docx'],
  assignment: ['.pdf', '.doc', '.docx', '.txt']
};

export default function TeacherMaterialsPage() {
  const { user } = useUser();
  const queryClient = useQueryClient();

  const [isFormOpen, setIsFormOpen] = useState(false);
  const [editingMaterial, setEditingMaterial] = useState<Material | null>(null);
  const [formErrors, setFormErrors] = useState<Record<string, string>>({});
  const [uploadedFile, setUploadedFile] = useState<File | null>(null);
  const [isConfirmDialogOpen, setIsConfirmDialogOpen] = useState(false);
  const [materialsToDelete, setMaterialsToDelete] = useState<Material[]>([]);
  const [previewMaterial, setPreviewMaterial] = useState<Material | null>(null);

  const [formState, setFormState] = useState<FormState>({
    title: '',
    description: '',
    data_structure_id: '',
    unit_id: '',
    topic_id: '',
    subtopic_id: '',
    grade_id: '',
    type: 'video',
    status: 'active'
  });

  const [filters, setFilters] = useState({
    search: '',
    data_structure_ids: [] as string[],
    types: [] as string[],
    status: [] as string[],
    grade_ids: [] as string[]
  });

  // Step 1: Get entity_user record for the logged-in teacher
  const { data: entityUser, error: entityUserError, isLoading: isLoadingEntityUser } = useQuery(
    ['entity-user', user?.id],
    async () => {
      if (!user?.id) return null;

      console.log('[Materials] Fetching entity user for:', user.id);

      const { data, error } = await supabase
        .from('entity_users')
        .select('id, user_id, is_active, admin_level')
        .eq('user_id', user.id)
        .eq('is_active', true)
        .maybeSingle();

      if (error) {
        console.error('[Materials] Error fetching entity user:', error);
        throw error;
      }

      if (!data) {
        console.warn('[Materials] No entity user found for user:', user.id);
        return null;
      }

      console.log('[Materials] Entity user found:', data.id);
      return data;
    },
    {
      enabled: !!user?.id,
      retry: 1,
      staleTime: 5 * 60 * 1000,
      refetchOnWindowFocus: false,
      onError: (error: any) => {
        console.error('[Materials] Entity user query failed:', error);
      }
    }
  );

  // Step 2: Get teacher's assigned school from entity_user_schools junction table
  const { data: teacherInfo, error: teacherInfoError, isLoading: isLoadingTeacherInfo } = useQuery(
    ['teacher-schools', entityUser?.id],
    async () => {
      if (!entityUser?.id) {
        console.warn('[Materials] No entity user ID available');
        return null;
      }

      console.log('[Materials] Fetching school assignments for entity user:', entityUser.id);

      const { data, error } = await supabase
        .from('entity_user_schools')
        .select(`
          school_id,
          schools!entity_user_schools_school_id_fkey (
            id,
            name,
            status
          )
        `)
        .eq('entity_user_id', entityUser.id);

      if (error) {
        console.error('[Materials] Error fetching school assignments:', error);
        throw error;
      }

      if (!data || data.length === 0) {
        console.warn('[Materials] No school assignments found for entity user:', entityUser.id);
        return null;
      }

      console.log('[Materials] School assignments found:', data.length);

      // Prefer active schools, but fall back to first school if none are active
      const activeSchool = data.find(s => s.schools?.status === 'active');
      const selectedSchool = activeSchool || data[0];

      if (!selectedSchool?.school_id) {
        console.warn('[Materials] No valid school found in assignments');
        return null;
      }

      const result = {
        teacherId: entityUser.id,
        schoolId: selectedSchool.school_id,
        schoolName: selectedSchool.schools?.name || 'Unknown School'
      };

      console.log('[Materials] Teacher info resolved:', result);
      return result;
    },
    {
      enabled: !!entityUser?.id,
      retry: 1,
      staleTime: 5 * 60 * 1000,
      refetchOnWindowFocus: false,
      onError: (error: any) => {
        console.error('[Materials] Teacher info query failed:', error);
      }
    }
  );

  // Fetch teacher's materials
  const { data: materials = [], isLoading: isLoadingMaterials, error: materialsError } = useQuery(
    ['teacher-materials', teacherInfo?.teacherId, teacherInfo?.schoolId, filters],
    async () => {
      if (!teacherInfo?.teacherId || !teacherInfo?.schoolId) {
        console.warn('[Materials] Cannot fetch materials - missing teacher info');
        return [];
      }

      console.log('[Materials] Fetching materials for teacher:', teacherInfo.teacherId, 'school:', teacherInfo.schoolId);

      return getMaterialsForTeacher(
        teacherInfo.teacherId,
        teacherInfo.schoolId,
        filters
      );
    },
    {
      enabled: !!teacherInfo?.teacherId && !!teacherInfo?.schoolId,
      retry: 1,
      staleTime: 2 * 60 * 1000,
      refetchOnWindowFocus: false,
      onSuccess: (data) => {
        console.log('[Materials] Materials fetched successfully:', data.length, 'items');
      },
      onError: (error: any) => {
        console.error('[Materials] Failed to fetch materials:', error);
      }
    }
  );

  // Compute overall loading state
  const isLoading = isLoadingEntityUser || isLoadingTeacherInfo || isLoadingMaterials;

  // Compute error state
  const hasError = entityUserError || teacherInfoError || materialsError;
  const errorMessage = entityUserError
    ? 'Failed to load your teacher profile. Please try refreshing the page.'
    : teacherInfoError
    ? 'Failed to load your school assignment. Please contact your administrator.'
    : materialsError
    ? 'Failed to load materials. Please try again.'
    : null;

  // Fetch data structure options (subjects) for teacher's school
  const { data: dataStructureOptions = [] } = useQuery(
    ['data-structures'],
    async () => {
      const { data, error } = await supabase
        .from('data_structures')
        .select(`
          id,
          regions (name),
          programs (name),
          providers (name),
          edu_subjects (id, name)
        `)
        .eq('status', 'active')
        .order('id');

      if (error) throw error;

      return data.map(ds => ({
        id: ds.id,
        name: `${ds.edu_subjects?.name} - ${ds.programs?.name} - ${ds.providers?.name}`,
        subject_id: ds.edu_subjects?.id,
        subject_name: ds.edu_subjects?.name
      }));
    }
  );

  // Fetch grade levels
  const { data: gradeLevels = [] } = useQuery(
    ['grade-levels'],
    async () => {
      const { data, error } = await supabase
        .from('grade_levels')
        .select('id, grade_name')
        .eq('status', 'active')
        .order('grade_name');

      if (error) {
        console.error('[Materials] Error fetching grade levels:', error);
        throw error;
      }
      return data.map(g => ({ id: g.id, name: g.grade_name }));
    },
    {
      retry: 1,
      staleTime: 5 * 60 * 1000
    }
  );

  // Create material mutation
  const createMutation = useMutation(
    async (materialData: any) => {
      if (!teacherInfo) throw new Error('Teacher info not available');
      if (!uploadedFile) throw new Error('File is required');

      // Upload file
      const filePath = await uploadTeacherMaterialFile(uploadedFile, teacherInfo.schoolId);

      // Create material record
      return createTeacherMaterial({
        ...materialData,
        file_path: filePath,
        mime_type: uploadedFile.type || 'application/octet-stream',
        size: uploadedFile.size,
        school_id: teacherInfo.schoolId,
        teacher_id: teacherInfo.teacherId
      });
    },
    {
      onSuccess: () => {
        queryClient.invalidateQueries(['teacher-materials']);
        toast.success('Material uploaded successfully');
        setIsFormOpen(false);
        setUploadedFile(null);
        setFormErrors({});
      },
      onError: (error: any) => {
        console.error('Error creating material:', error);
        toast.error('Failed to upload material');
      }
    }
  );

  // Update material mutation
  const updateMutation = useMutation(
    async ({ id, updates }: { id: string; updates: any }) => {
      await updateTeacherMaterial(id, updates);
    },
    {
      onSuccess: () => {
        queryClient.invalidateQueries(['teacher-materials']);
        toast.success('Material updated successfully');
        setIsFormOpen(false);
        setEditingMaterial(null);
      },
      onError: (error: any) => {
        console.error('Error updating material:', error);
        toast.error('Failed to update material');
      }
    }
  );

  // Delete material mutation
  const deleteMutation = useMutation(
    async (materials: Material[]) => {
      await Promise.all(
        materials.map(m => deleteTeacherMaterial(m.id, m.file_path))
      );
    },
    {
      onSuccess: () => {
        queryClient.invalidateQueries(['teacher-materials']);
        toast.success(`Material(s) deleted successfully`);
        setIsConfirmDialogOpen(false);
        setMaterialsToDelete([]);
      },
      onError: (error: any) => {
        console.error('Error deleting materials:', error);
        toast.error('Failed to delete material(s)');
      }
    }
  );

  const handleSubmit = async (e: React.FormEvent) => {
    e.preventDefault();
    setFormErrors({});

    try {
      const validatedData = materialSchema.parse(formState);

      if (editingMaterial) {
        // Update existing material
        await updateMutation.mutateAsync({
          id: editingMaterial.id,
          updates: {
            title: validatedData.title,
            description: validatedData.description,
            unit_id: validatedData.unit_id || null,
            topic_id: validatedData.topic_id || null,
            subtopic_id: validatedData.subtopic_id || null,
            grade_id: validatedData.grade_id || null,
            status: validatedData.status
          }
        });
      } else {
        // Create new material
        await createMutation.mutateAsync(validatedData);
      }
    } catch (error) {
      if (error instanceof z.ZodError) {
        const errors: Record<string, string> = {};
        error.errors.forEach(err => {
          if (err.path.length > 0) {
            errors[err.path[0].toString()] = err.message;
          }
        });
        setFormErrors(errors);
      } else {
        console.error('Error submitting form:', error);
        toast.error('Failed to save material');
      }
    }
  };

  const handleDelete = (materials: Material[]) => {
    setMaterialsToDelete(materials);
    setIsConfirmDialogOpen(true);
  };

  const formatFileSize = (bytes: number) => {
    if (bytes === 0) return '0 Bytes';
    const k = 1024;
    const sizes = ['Bytes', 'KB', 'MB', 'GB'];
    const i = Math.floor(Math.log(bytes) / Math.log(k));
    return parseFloat((bytes / Math.pow(k, i)).toFixed(2)) + ' ' + sizes[i];
  };

  const getTypeIcon = (type: string) => {
    const icons = {
      video: '🎥',
      ebook: '📚',
      audio: '🎵',
      assignment: '📝'
    };
    return icons[type as keyof typeof icons] || '📄';
  };

  const columns = [
    {
      id: 'title',
      header: 'Title',
      accessorKey: 'title',
      enableSorting: true,
      cell: (row: Material) => (
        <div className="flex items-center gap-2">
          <span className="text-lg">{getTypeIcon(row.type)}</span>
          <div>
            <div className="font-medium text-ggk-neutral-900 dark:text-ggk-neutral-50">{row.title}</div>
            {row.description && (
              <div className="text-sm text-ggk-neutral-500 dark:text-ggk-neutral-400 truncate max-w-xs">
                {row.description}
              </div>
            )}
          </div>
        </div>
      )
    },
    {
      id: 'subject',
      header: 'Subject',
      cell: (row: Material) => (
        <span className="text-sm text-ggk-neutral-900 dark:text-ggk-neutral-50">
          {row.data_structure?.edu_subjects?.name || 'N/A'}
        </span>
      )
    },
    {
      id: 'grade',
      header: 'Grade',
      cell: (row: Material) => (
        <span className="text-sm text-ggk-neutral-900 dark:text-ggk-neutral-50">
          {row.grade_levels?.name || '-'}
        </span>
      )
    },
    {
      id: 'type',
      header: 'Type',
      accessorKey: 'type',
      enableSorting: true,
      cell: (row: Material) => (
        <span className="inline-flex items-center px-2.5 py-0.5 rounded-full text-xs font-medium bg-ggk-primary-100 text-ggk-primary-700 dark:bg-ggk-primary-900/40 dark:text-ggk-primary-200 capitalize">
          {row.type}
        </span>
      )
    },
    {
      id: 'size',
      header: 'Size',
      cell: (row: Material) => (
        <span className="text-sm text-ggk-neutral-600 dark:text-ggk-neutral-400">
          {formatFileSize(row.size)}
        </span>
      )
    },
    {
      id: 'status',
      header: 'Status',
      cell: (row: Material) => <StatusBadge status={row.status} />
    },
    {
      id: 'created_at',
      header: 'Uploaded',
      accessorKey: 'created_at',
      enableSorting: true,
      cell: (row: Material) => (
        <span className="text-sm text-ggk-neutral-600 dark:text-ggk-neutral-400">
          {new Date(row.created_at).toLocaleDateString()}
        </span>
      )
    }
  ];

  const renderActions = (row: Material) => (
    <div className="flex items-center justify-end gap-2">
      <button
        onClick={() => setPreviewMaterial(row)}
        className="text-blue-600 dark:text-blue-400 hover:text-blue-900 dark:hover:text-blue-300 p-1 hover:bg-blue-50 dark:hover:bg-blue-900/20 rounded transition-colors"
        title={row.type === 'video' ? 'Stream Video' : 'Preview'}
      >
        <Eye className="h-4 w-4" />
      </button>
      {/* Hide download button for videos - security requirement */}
      {row.type !== 'video' && row.file_url && (
        <a
          href={row.file_url}
          download
          className="text-green-600 dark:text-green-400 hover:text-green-900 dark:hover:text-green-300 p-1 hover:bg-green-50 dark:hover:bg-green-900/20 rounded transition-colors"
          title="Download"
        >
          <Download className="h-4 w-4" />
        </a>
      )}
      {row.type === 'video' && (
        <span className="text-xs text-ggk-neutral-500 dark:text-ggk-neutral-400 italic px-2">
          Stream only
        </span>
      )}
      <button
        onClick={() => {
          setEditingMaterial(row);
          setFormState({
            title: row.title,
            description: row.description || '',
            data_structure_id: row.data_structure_id,
            unit_id: row.unit_id || '',
            topic_id: row.topic_id || '',
            subtopic_id: row.subtopic_id || '',
            grade_id: row.grade_id || '',
            type: row.type,
            status: row.status
          });
          setIsFormOpen(true);
        }}
        className="text-blue-600 dark:text-blue-400 hover:text-blue-900 dark:hover:text-blue-300 p-1 hover:bg-blue-50 dark:hover:bg-blue-900/20 rounded transition-colors"
        title="Edit"
      >
        <Edit2 className="h-4 w-4" />
      </button>
      <button
        onClick={() => handleDelete([row])}
        className="text-red-600 dark:text-red-400 hover:text-red-900 dark:hover:text-red-300 p-1 hover:bg-red-50 dark:hover:bg-red-900/20 rounded transition-colors"
        title="Delete"
      >
        <Trash2 className="h-4 w-4" />
      </button>
    </div>
  );

  const totalMaterials = materials.length;
  const activeMaterialCount = materials.filter(material => material.status === 'active').length;
  const inactiveMaterialCount = materials.filter(material => material.status === 'inactive').length;
  const activeFilterCount = (filters.search ? 1 : 0)
    + (filters.data_structure_ids.length ? 1 : 0)
    + (filters.types.length ? 1 : 0)
    + (filters.grade_ids.length ? 1 : 0);
  const canManageMaterials = !!teacherInfo?.schoolId && !hasError;
  const subtitle = `Upload and manage learning materials${teacherInfo?.schoolName ? ` for ${teacherInfo.schoolName}` : ''}`;

  const handleOpenForm = () => {
    setEditingMaterial(null);
    setFormState({
      title: '',
      description: '',
      data_structure_id: '',
      unit_id: '',
      topic_id: '',
      subtopic_id: '',
      grade_id: '',
      type: 'video',
      status: 'active'
    });
    setUploadedFile(null);
    setFormErrors({});
    setIsFormOpen(true);
  };

  const handleClearFilters = () => {
    setFilters({
      search: '',
      data_structure_ids: [],
      types: [],
      status: [],
      grade_ids: []
    });
  };

  return (
    <div className="mx-auto max-w-7xl px-20 py-20 space-y-24">
      <PageHeader
        title="Learning Materials"
        subtitle={subtitle}
        actions={(
          <Button
            onClick={handleOpenForm}
            leftIcon={<Plus className="h-4 w-4" />}
            disabled={!canManageMaterials || isLoading}
          >
            Upload material
          </Button>
        )}
      />

      <Card variant="elevated" className="relative overflow-hidden bg-gradient-to-br from-ggk-primary-50 via-ggk-neutral-0 to-ggk-neutral-50">
        <div className="absolute -right-20 top-8 h-80 w-80 rounded-full bg-ggk-primary-200/50 blur-3xl" aria-hidden="true" />
        <CardContent className="grid gap-24 md:grid-cols-[1.4fr_1fr] items-start">
          <div className="space-y-12">
            <Badge variant="primary" size="sm" className="uppercase tracking-wide">Learning resources hub</Badge>
            <div className="space-y-6">
              <h2 className="text-2xl font-semibold text-ggk-neutral-900 dark:text-ggk-neutral-50">Curate engaging digital experiences</h2>
              <p className="text-sm leading-relaxed text-ggk-neutral-600 dark:text-ggk-neutral-300">
                The refreshed materials workspace embraces the GGK design system for calm navigation, consistent typography, and streamlined workflows across upload, tagging, and streaming.
              </p>
              {teacherInfo?.schoolName && (
                <Badge variant="outline" size="sm" className="mt-4">{teacherInfo.schoolName}</Badge>
              )}
            </div>

            <div className="grid gap-12 sm:grid-cols-3">
              <div className="rounded-ggk-xl border border-ggk-neutral-200/70 bg-white/80 p-16 shadow-ggk-sm dark:border-ggk-neutral-800/80 dark:bg-ggk-neutral-900/50">
                <p className="text-xs font-semibold uppercase tracking-wide text-ggk-neutral-500">Total resources</p>
                <p className="mt-4 text-2xl font-semibold text-ggk-neutral-900 dark:text-ggk-neutral-50">{totalMaterials}</p>
              </div>
              <div className="rounded-ggk-xl border border-ggk-neutral-200/70 bg-white/80 p-16 shadow-ggk-sm dark:border-ggk-neutral-800/80 dark:bg-ggk-neutral-900/50">
                <p className="text-xs font-semibold uppercase tracking-wide text-ggk-neutral-500">Active</p>
                <p className="mt-4 text-2xl font-semibold text-emerald-600 dark:text-emerald-300">{activeMaterialCount}</p>
              </div>
              <div className="rounded-ggk-xl border border-ggk-neutral-200/70 bg-white/80 p-16 shadow-ggk-sm dark:border-ggk-neutral-800/80 dark:bg-ggk-neutral-900/50">
                <p className="text-xs font-semibold uppercase tracking-wide text-ggk-neutral-500">Archived</p>
                <p className="mt-4 text-2xl font-semibold text-ggk-neutral-700 dark:text-ggk-neutral-300">{inactiveMaterialCount}</p>
              </div>
            </div>
          </div>

          <div className="flex flex-col gap-12 rounded-ggk-2xl border border-ggk-neutral-200/70 bg-white/90 p-20 shadow-ggk-lg dark:border-ggk-neutral-800/80 dark:bg-ggk-neutral-900/60">
            <div className="flex items-center gap-10">
              <div className="flex h-12 w-12 items-center justify-center rounded-full bg-ggk-primary-500/10 text-ggk-primary-600">
                <FileText className="h-6 w-6" />
              </div>
              <div>
                <p className="text-xs font-semibold uppercase tracking-wide text-ggk-neutral-500">What&apos;s improved</p>
                <h3 className="text-lg font-semibold text-ggk-neutral-900 dark:text-ggk-neutral-50">Consistent authoring surfaces</h3>
              </div>
            </div>
            <ul className="space-y-8 text-sm text-ggk-neutral-600 dark:text-ggk-neutral-300">
              <li className="flex items-start gap-8">
                <span className="mt-1 h-2 w-2 flex-shrink-0 rounded-full bg-ggk-primary-500" />
                <span>Slide-in forms, tables, and filters now use shared tokens for predictable interactions.</span>
              </li>
              <li className="flex items-start gap-8">
                <span className="mt-1 h-2 w-2 flex-shrink-0 rounded-full bg-ggk-primary-500" />
                <span>Dark mode receives balanced contrast, helping you review media in low-light settings.</span>
              </li>
              <li className="flex items-start gap-8">
                <span className="mt-1 h-2 w-2 flex-shrink-0 rounded-full bg-ggk-primary-500" />
                <span>Upcoming releases add AI tagging and quick lesson alignment suggestions.</span>
              </li>
            </ul>
          </div>
        </CardContent>
      </Card>

      {hasError && (
        <Card variant="outlined" className="border-red-200 bg-red-50/80 text-red-800 dark:border-red-800 dark:bg-red-900/30 dark:text-red-200">
          <div className="flex items-start gap-12">
            <div className="mt-1 h-10 w-10 flex-shrink-0 rounded-full bg-red-500/10 text-red-500 flex items-center justify-center">
              <span className="text-lg font-semibold">!</span>
            </div>
            <div className="space-y-6">
              <h3 className="text-sm font-semibold">Error loading materials</h3>
              <p className="text-sm leading-relaxed">
                {errorMessage}
              </p>
              <Button
                variant="outline"
                size="sm"
                onClick={() => {
                  queryClient.invalidateQueries(['entity-user']);
                  queryClient.invalidateQueries(['teacher-schools']);
                  queryClient.invalidateQueries(['teacher-materials']);
                }}
              >
                Try again
              </Button>
            </div>
          </div>
        </Card>
      )}

      {!hasError && !isLoading && entityUser && !teacherInfo?.schoolId && (
        <Card variant="outlined" className="border-amber-200 bg-amber-50/80 text-amber-800 dark:border-amber-800 dark:bg-amber-900/30 dark:text-amber-200">
          <div className="space-y-6">
            <h3 className="text-sm font-semibold">No school assignment</h3>
            <p className="text-sm leading-relaxed">
              You are not currently assigned to any school. Please contact your administrator to assign you to a school before uploading materials.
            </p>
          </div>
        </Card>
      )}

      {canManageMaterials && (
        <FilterPanel
          title="Refine materials"
          activeFilterCount={activeFilterCount}
          onClear={activeFilterCount > 0 ? handleClearFilters : undefined}
        >
          <div className="grid grid-cols-1 gap-16 md:grid-cols-2 xl:grid-cols-4">
            <FormField id="search" label="Search">
              <Input
                id="search"
                placeholder="Search by title..."
                value={filters.search}
                onChange={(e) => setFilters({ ...filters, search: e.target.value })}
                disabled={isLoading}
              />
            </FormField>

            <div className="space-y-6">
              <SearchableMultiSelect
                label="Subject"
                options={dataStructureOptions.map(ds => ({
                  value: ds.id,
                  label: ds.subject_name || ds.name
                }))}
                selectedValues={filters.data_structure_ids}
                onChange={(values) => setFilters({ ...filters, data_structure_ids: values })}
                placeholder="Select subjects..."
              />
            </div>

            <div className="space-y-6">
              <SearchableMultiSelect
                label="Grade"
                options={gradeLevels.map(g => ({
                  value: g.id,
                  label: g.name
                }))}
                selectedValues={filters.grade_ids}
                onChange={(values) => setFilters({ ...filters, grade_ids: values })}
                placeholder="Select grades..."
              />
            </div>

            <div className="space-y-6">
              <SearchableMultiSelect
                label="Type"
                options={[
                  { value: 'video', label: 'Video' },
                  { value: 'ebook', label: 'E-book' },
                  { value: 'audio', label: 'Audio' },
                  { value: 'assignment', label: 'Assignment' }
                ]}
                selectedValues={filters.types}
                onChange={(values) => setFilters({ ...filters, types: values })}
                placeholder="Select types..."
              />
            </div>
          </div>
        </FilterPanel>
      )}

      {canManageMaterials && (
        <DataTable
          data={materials}
          columns={columns}
          keyField="id"
          caption="List of your uploaded learning materials"
          ariaLabel="Teacher materials table"
          loading={isLoading}
          renderActions={renderActions}
          onDelete={handleDelete}
          emptyMessage="No materials uploaded yet. Click 'Upload material' to get started."
          className="border border-ggk-neutral-200 shadow-ggk-lg dark:border-ggk-neutral-800"
        />
      )}

      {/* Upload/Edit Form */}
      <SlideInForm
        title={editingMaterial ? 'Edit Material' : 'Upload Material'}
        isOpen={isFormOpen}
        onClose={() => {
          setIsFormOpen(false);
          setEditingMaterial(null);
          setUploadedFile(null);
          setFormErrors({});
        }}
        onSave={() => {
          const form = document.querySelector('form');
          if (form) form.requestSubmit();
        }}
        loading={createMutation.isLoading || updateMutation.isLoading}
        width="lg"
      >
        <form onSubmit={handleSubmit} className="space-y-4">
          <FormField id="title" label="Title" required error={formErrors.title}>
            <Input
              id="title"
              placeholder="Enter material title"
              value={formState.title}
              onChange={(e) => setFormState(prev => ({ ...prev, title: e.target.value }))}
            />
          </FormField>

          <FormField id="description" label="Description" error={formErrors.description}>
            <Textarea
              id="description"
              placeholder="Enter material description"
              value={formState.description}
              onChange={(e) => setFormState(prev => ({ ...prev, description: e.target.value }))}
              rows={3}
            />
          </FormField>

          <FormField id="data_structure_id" label="Subject" required error={formErrors.data_structure_id}>
            <Select
              id="data_structure_id"
              options={dataStructureOptions.map(ds => ({
                value: ds.id,
                label: ds.name
              }))}
              value={formState.data_structure_id}
              onChange={(value) => setFormState(prev => ({ ...prev, data_structure_id: value }))}
            />
          </FormField>

          <FormField id="grade_id" label="Grade (Optional)" error={formErrors.grade_id}>
            <Select
              id="grade_id"
              options={gradeLevels.map(g => ({
                value: g.id,
                label: g.name
              }))}
              value={formState.grade_id}
              onChange={(value) => setFormState(prev => ({ ...prev, grade_id: value }))}
            />
          </FormField>

          <FormField id="type" label="Type" required error={formErrors.type}>
            <Select
              id="type"
              options={[
                { value: 'video', label: 'Video' },
                { value: 'ebook', label: 'E-book' },
                { value: 'audio', label: 'Audio' },
                { value: 'assignment', label: 'Assignment' }
              ]}
              value={formState.type}
              onChange={(value) => setFormState(prev => ({ ...prev, type: value as any }))}
            />
          </FormField>

          {!editingMaterial && (
            <FormField id="file" label="File" required error={formErrors.file}>
              <input
                type="file"
                id="file"
                accept={Object.values(ACCEPTED_FILE_TYPES).flat().join(',')}
                onChange={(e) => setUploadedFile(e.target.files?.[0] || null)}
                className="block w-full text-sm text-ggk-neutral-600 dark:text-ggk-neutral-300 file:mr-4 file:py-2 file:px-4 file:rounded-ggk-lg file:border-0 file:text-sm file:font-semibold file:bg-ggk-primary-50 file:text-ggk-primary-700 hover:file:bg-ggk-primary-100 dark:file:bg-ggk-primary-900/40 dark:file:text-ggk-primary-200 dark:hover:file:bg-ggk-primary-900/60"
              />
              {uploadedFile && (
                <p className="mt-2 text-xs text-ggk-primary-600 dark:text-ggk-primary-300">
                  Selected: {uploadedFile.name} ({formatFileSize(uploadedFile.size)})
                </p>
              )}
            </FormField>
          )}

          <FormField id="status" label="Status" required error={formErrors.status}>
            <Select
              id="status"
              options={[
                { value: 'active', label: 'Active' },
                { value: 'inactive', label: 'Inactive' }
              ]}
              value={formState.status}
              onChange={(value) => setFormState(prev => ({ ...prev, status: value as any }))}
            />
          </FormField>
        </form>
      </SlideInForm>

      {/* Preview Modal */}
      {previewMaterial && (
        <MaterialPreview
          materialId={previewMaterial.id}
          fileType={previewMaterial.type}
          fileUrl={previewMaterial.file_url}
          mimeType={previewMaterial.mime_type}
          title={previewMaterial.title}
          isOpen={!!previewMaterial}
          onClose={() => setPreviewMaterial(null)}
        />
      )}

      {/* Delete Confirmation */}
      <ConfirmationDialog
        isOpen={isConfirmDialogOpen}
        title="Delete Material"
        message={`Are you sure you want to delete ${materialsToDelete.length} material(s)? This action cannot be undone.`}
        confirmText="Delete"
        cancelText="Cancel"
        onConfirm={() => deleteMutation.mutate(materialsToDelete)}
        onCancel={() => {
          setIsConfirmDialogOpen(false);
          setMaterialsToDelete([]);
        }}
      />
    </div>
  );
}<|MERGE_RESOLUTION|>--- conflicted
+++ resolved
@@ -1,11 +1,7 @@
 import React, { useState, useEffect } from 'react';
 import { z } from 'zod';
-<<<<<<< HEAD
 import { Plus, Download, Eye, Trash2, CreditCard as Edit2, FileText } from 'lucide-react';
 import { iconColors } from '../../../../lib/constants/iconConfig';
-=======
-import { Plus, Upload, Download, Eye, Trash2, CreditCard as Edit2, FileText } from 'lucide-react';
->>>>>>> 2fe2d5b6
 import { useQuery, useMutation, useQueryClient } from '@tanstack/react-query';
 import { supabase } from '../../../../lib/supabase';
 import { useUser } from '../../../../contexts/UserContext';
