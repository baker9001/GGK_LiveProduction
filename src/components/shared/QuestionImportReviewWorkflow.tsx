import React, { useState, useEffect, useMemo, useCallback, useRef } from 'react';
import {
  PlayCircle,
  FileCheck,
  CheckCircle,
  AlertTriangle,
  Download,
  Eye,
  Flag,
  ChevronDown,
  ChevronUp,
  RefreshCw,
  Plus,
  Trash2,
  Image as ImageIcon,
  AlertCircle,
  List,
  Paperclip,
  Scissors,
  ZoomIn,
  FileText,
  Loader2,
  Save,
  Info,
  X
} from 'lucide-react';
import { Button } from './Button';
import { QuestionReviewStatus, ReviewProgress, ReviewStatus } from './QuestionReviewStatus';
import { EnhancedQuestionDisplay, QuestionDisplayData, QuestionPart } from './EnhancedQuestionDisplay';
import { supabase } from '../../lib/supabase';
import { toast } from './Toast';
import { cn } from '../../lib/utils';
import { FormField, Input, Select } from './FormField';
import { RichTextEditor } from './RichTextEditor';
import { TableTemplateImportReviewService } from '../../services/TableTemplateImportReviewService';
import {
  deriveAnswerRequirement as deriveAnswerRequirementLegacy,
  getAnswerRequirementExplanation,
  validateAnswerRequirement
} from '../../lib/extraction/answerRequirementDeriver';
import {
  ANSWER_FORMAT_OPTIONS,
  ANSWER_REQUIREMENT_OPTIONS,
  deriveAnswerFormat,
  deriveAnswerRequirement,
  supportsAcceptableVariations,
  isFormatRecommendedForVariations,
  getVariationPlaceholder,
  getVariationTooltip
} from '../../lib/constants/answerOptions';
import {
  validateAcceptableVariations,
  addVariation,
  removeVariation
} from '../../lib/validation/acceptableVariationsValidation';
import EnhancedAnswerFormatSelector from './EnhancedAnswerFormatSelector';
import DynamicAnswerField from './DynamicAnswerField';
import { mergeQuestionsWithSmartVariations, validateVariationsBeforeSave } from '../../lib/utils/acceptableVariationsSmartMerge';

const formatOptionLabel = (value: string) =>
  value
    .split('_')
    .map(part => part.charAt(0).toUpperCase() + part.slice(1))
    .join(' ');

type EditableCorrectAnswer = NonNullable<QuestionDisplayData['correct_answers']>[number];
type EditableOption = NonNullable<QuestionDisplayData['options']>[number];

const countAttachmentsInParts = (parts?: QuestionPart[]): number => {
  if (!Array.isArray(parts)) {
    return 0;
  }

  return parts.reduce((total, part) => {
    const directAttachments = Array.isArray(part.attachments) ? part.attachments.length : 0;
    const subpartAttachments = countAttachmentsInParts(part.subparts);
    return total + directAttachments + subpartAttachments;
  }, 0);
};

const getQuestionAttachmentCount = (question: QuestionDisplayData): number => {
  const directAttachments = Array.isArray(question.attachments) ? question.attachments.length : 0;
  return directAttachments + countAttachmentsInParts(question.parts);
};

interface UnitRecord {
  id: string;
  name: string;
}

interface TopicRecord {
  id: string;
  name: string;
  unit_id: string | null;
}

interface SubtopicRecord {
  id: string;
  name: string;
  topic_id: string | null;
}

interface SimulationResults {
  totalQuestions: number;
  answeredQuestions: number;
  correctAnswers: number;
  partiallyCorrect: number;
  incorrectAnswers: number;
  totalMarks: number;
  earnedMarks: number;
  percentage: number;
  timeSpent: number;
  questionResults: Array<{
    questionId: string;
    questionNumber: string;
    isCorrect: boolean;
    earnedMarks: number;
    totalMarks: number;
    userAnswer: any;
    correctAnswers: any[];
    feedback: string;
  }>;
}

interface QuestionImportReviewWorkflowProps {
  questions: QuestionDisplayData[];
  paperTitle: string;
  paperDuration?: string;
  totalMarks: number;
  importSessionId?: string;
  subjectId?: string;
  onAllQuestionsReviewed?: () => void;
  onImportReady?: (canImport: boolean) => void;
  onReviewSummaryChange?: (summary: {
    total: number;
    reviewed: number;
    withIssues: number;
    allReviewed: boolean;
  }) => void;
  onReviewLoadingChange?: (isLoading: boolean) => void;
  requireSimulation?: boolean;
  onQuestionUpdate?: (questionId: string, updates: Partial<QuestionDisplayData>) => void;
  onRequestSnippingTool?: (questionId: string, context?: { partIndex?: number; subpartIndex?: number }) => void;
  onRequestAttachmentDelete?: (attachmentKey: string, attachmentId: string) => void;
  onRequestSimulation?: () => void;
  simulationResults?: SimulationResults | null;
  simulationCompleted?: boolean;
  validationErrors?: Record<string, string[]>;
}

export const QuestionImportReviewWorkflow: React.FC<QuestionImportReviewWorkflowProps> = ({
  questions,
  paperTitle,
  paperDuration,
  totalMarks,
  importSessionId,
  subjectId,
  onAllQuestionsReviewed,
  onImportReady,
  onReviewSummaryChange,
  onReviewLoadingChange,
  requireSimulation = false,
  onQuestionUpdate,
  onRequestSnippingTool,
  onRequestAttachmentDelete,
  onRequestSimulation,
  simulationResults: externalSimulationResults,
  simulationCompleted: externalSimulationCompleted = false,
  validationErrors = {}
}) => {
  const [reviewStatuses, setReviewStatuses] = useState<Record<string, ReviewStatus>>({});
  const simulationResults = externalSimulationResults;
  const simulationCompleted = externalSimulationCompleted;
  // Stores the import session ID (same as importSessionId - used for review tracking)
  const [localSessionId, setLocalSessionId] = useState<string | null>(null);
  const [isInitializing, setIsInitializing] = useState(true);
  const [expandedQuestions, setExpandedQuestions] = useState<Set<string>>(new Set());
  const [syncError, setSyncError] = useState<string | null>(null);
  const [retryCount, setRetryCount] = useState(0);
  const [units, setUnits] = useState<UnitRecord[]>([]);
  const [topics, setTopics] = useState<TopicRecord[]>([]);
  const [subtopics, setSubtopics] = useState<SubtopicRecord[]>([]);
  const [isLoadingTaxonomy, setIsLoadingTaxonomy] = useState(false);
  const taxonomyErrorNotifiedRef = useRef(false);
  const [isBulkReviewing, setIsBulkReviewing] = useState(false);
  // Template storage for complex answer formats (table_completion, etc.)
  const [questionTemplates, setQuestionTemplates] = useState<Record<string, any>>({});
  // Auto-save state
  const [saveStatus, setSaveStatus] = useState<'idle' | 'saving' | 'saved' | 'error'>('idle');
  const saveTimeoutRef = useRef<NodeJS.Timeout | null>(null);
  const lastSaveRef = useRef<number>(Date.now());
  // State for managing new acceptable variations being typed
  const [newVariations, setNewVariations] = useState<Record<string, string>>({});

  const isInitializedRef = useRef(false);
  const abortControllerRef = useRef<AbortController | null>(null);

  useEffect(() => {
    let isMounted = true;

    const fetchTaxonomy = async () => {
      setIsLoadingTaxonomy(true);
      try {
        let unitsRes, topicsRes, subtopicsRes;

        if (subjectId) {
          unitsRes = await supabase
            .from('edu_units')
            .select('id, name')
            .eq('subject_id', subjectId)
            .eq('status', 'active')
            .order('name', { ascending: true });

          if (unitsRes.error) throw unitsRes.error;

          const unitIds = (unitsRes.data ?? []).map(u => u.id);

          if (unitIds.length > 0) {
            topicsRes = await supabase
              .from('edu_topics')
              .select('id, name, unit_id')
              .in('unit_id', unitIds)
              .eq('status', 'active')
              .order('name', { ascending: true });

            if (topicsRes.error) throw topicsRes.error;

            const topicIds = (topicsRes.data ?? []).map(t => t.id);

            if (topicIds.length > 0) {
              subtopicsRes = await supabase
                .from('edu_subtopics')
                .select('id, name, topic_id')
                .in('topic_id', topicIds)
                .eq('status', 'active')
                .order('name', { ascending: true });

              if (subtopicsRes.error) throw subtopicsRes.error;
            } else {
              subtopicsRes = { data: [], error: null };
            }
          } else {
            topicsRes = { data: [], error: null };
            subtopicsRes = { data: [], error: null };
          }
        } else {
          [unitsRes, topicsRes, subtopicsRes] = await Promise.all([
            supabase.from('edu_units').select('id, name').order('name', { ascending: true }),
            supabase.from('edu_topics').select('id, name, unit_id').order('name', { ascending: true }),
            supabase.from('edu_subtopics').select('id, name, topic_id').order('name', { ascending: true })
          ]);

          if (unitsRes.error || topicsRes.error || subtopicsRes.error) {
            throw unitsRes.error || topicsRes.error || subtopicsRes.error;
          }
        }

        if (!isMounted) {
          return;
        }

        setUnits(unitsRes.data ?? []);
        setTopics(topicsRes.data ?? []);
        setSubtopics(subtopicsRes.data ?? []);
        taxonomyErrorNotifiedRef.current = false;

        console.log('✅ Taxonomy loaded (filtered by subject):', {
          subjectId,
          unitsCount: unitsRes.data?.length ?? 0,
          topicsCount: topicsRes.data?.length ?? 0,
          subtopicsCount: subtopicsRes.data?.length ?? 0
        });
      } catch (error) {
        console.error('Failed to load academic taxonomy data', error);
        if (!taxonomyErrorNotifiedRef.current) {
          toast.error('Unable to load units and topics. Please refresh or try again later.');
          taxonomyErrorNotifiedRef.current = true;
        }
      } finally {
        if (isMounted) {
          setIsLoadingTaxonomy(false);
        }
      }
    };

    fetchTaxonomy();

    return () => {
      isMounted = false;
    };
  }, [subjectId]);

  // Save question updates to database (debounced)
  const debouncedSaveToDatabase = useCallback(
    async (updatedQuestions: QuestionDisplayData[]) => {
      if (saveTimeoutRef.current) {
        clearTimeout(saveTimeoutRef.current);
      }

      setSaveStatus('saving');

      saveTimeoutRef.current = setTimeout(async () => {
        try {
          if (!importSessionId) {
            console.warn('[Auto-Save] No import session ID, skipping save');
            setSaveStatus('idle');
            return;
          }

          console.log('[Auto-Save] Starting save process for', updatedQuestions.length, 'questions');

          // ENHANCED LOGGING: Track acceptable_variations being saved
          const questionsWithVariations = updatedQuestions.filter(q => {
            if (q.correct_answers?.some(ans => ans.acceptable_variations?.length)) return true;
            if (q.parts?.some(p => p.correct_answers?.some(ans => ans.acceptable_variations?.length))) return true;
            return false;
          });

          if (questionsWithVariations.length > 0) {
            console.log('[Auto-Save] Found questions with acceptable_variations:', {
              count: questionsWithVariations.length,
              questionIds: questionsWithVariations.map(q => q.id),
              sampleQuestion: {
                id: questionsWithVariations[0].id,
                hasDirectAnswers: !!questionsWithVariations[0].correct_answers?.length,
                hasParts: !!questionsWithVariations[0].parts?.length,
                sampleDirectAnswer: questionsWithVariations[0].correct_answers?.[0],
                samplePartAnswer: questionsWithVariations[0].parts?.[0]?.correct_answers?.[0]
              }
            });
          }

          // Fetch current session data
          const { data: session, error: fetchError } = await supabase
            .from('past_paper_import_sessions')
            .select('working_json, raw_json')
            .eq('id', importSessionId)
            .single();

          if (fetchError) {
            console.error('[Auto-Save] Failed to fetch session:', fetchError);
            throw fetchError;
          }

          // VALIDATION: Check for acceptable_variations data loss before saving
          const { warnings, lostVariationsCount } = validateVariationsBeforeSave(
            updatedQuestions as any,
            session.raw_json?.questions
          );

          if (warnings.length > 0) {
            console.warn('[Auto-Save] Detected potential acceptable_variations loss:', {
              lostCount: lostVariationsCount,
              warnings: warnings.slice(0, 3)
            });
          }

          // Get base JSON structure (preserve metadata)
          const baseJson = session.working_json || session.raw_json || {};

          // Explicitly preserve ALL fields including acceptable_variations
          const questionsToSave = updatedQuestions.map(q => ({
            ...q,
            last_updated: new Date().toISOString(),
            // Explicitly map correct_answers with acceptable_variations
            correct_answers: (q.correct_answers || []).map(ans => ({
              ...ans,
              acceptable_variations: ans.acceptable_variations || []
            })),
            // Explicitly map parts
            parts: (q.parts || []).map(part => ({
              ...part,
              correct_answers: (part.correct_answers || []).map(ans => ({
                ...ans,
                acceptable_variations: ans.acceptable_variations || []
              })),
              // Explicitly map subparts
              subparts: (part.subparts || []).map(subpart => ({
                ...subpart,
                correct_answers: (subpart.correct_answers || []).map(ans => ({
                  ...ans,
                  acceptable_variations: ans.acceptable_variations || []
                }))
              }))
            }))
          }));

          // Build updated working_json with latest question data
          const workingJson = {
            ...baseJson,
            questions: questionsToSave
          };

          // VERIFICATION LOG: Confirm data in working_json before database update
          const questionsInWorkingJson = workingJson.questions.filter((q: any) => {
            if (q.correct_answers?.some((ans: any) => ans.acceptable_variations?.length)) return true;
            if (q.parts?.some((p: any) => p.correct_answers?.some((ans: any) => ans.acceptable_variations?.length))) return true;
            return false;
          });

          if (questionsInWorkingJson.length > 0) {
            console.log('[Auto-Save] working_json ready to save with acceptable_variations:', {
              count: questionsInWorkingJson.length,
              sampleWorkingJson: {
                questionId: questionsInWorkingJson[0].id,
                correctAnswer: questionsInWorkingJson[0].correct_answers?.[0],
                partAnswer: questionsInWorkingJson[0].parts?.[0]?.correct_answers?.[0]
              }
            });
          }

          // Save to database
          const { error: updateError } = await supabase
            .from('past_paper_import_sessions')
            .update({
              working_json: workingJson,
              last_synced_at: new Date().toISOString(),
              updated_at: new Date().toISOString()
            })
            .eq('id', importSessionId);

          if (updateError) {
            console.error('[Auto-Save] Failed to save:', updateError);
            throw updateError;
          }

          console.log(`✅ [Auto-Save] Successfully saved ${updatedQuestions.length} questions to working_json`);
          if (questionsWithVariations.length > 0) {
            console.log(`✅ [Auto-Save] Including ${questionsWithVariations.length} questions with acceptable_variations`);
          }

          lastSaveRef.current = Date.now();
          setSaveStatus('saved');

          // Reset to idle after showing saved status
          setTimeout(() => setSaveStatus('idle'), 2000);
        } catch (error) {
          console.error('[Auto-Save] Error:', error);
          setSaveStatus('error');
          toast.error('Failed to save changes automatically. Please try refreshing.');

          // Retry once after error
          setTimeout(() => setSaveStatus('idle'), 3000);
        }
      }, 1500); // 1.5 second debounce
    },
    [importSessionId]
  );

  const commitQuestionUpdate = useCallback(
    (question: QuestionDisplayData, updates: Partial<QuestionDisplayData>) => {
      // CRITICAL FIX: Create complete updated question with explicit field preservation
      // Deep merge to ensure acceptable_variations are never lost during partial updates
      const completeUpdatedQuestion = {
        ...question,
        ...updates,
        // Explicitly preserve correct_answers with acceptable_variations
        correct_answers: updates.correct_answers || question.correct_answers,
        // Explicitly preserve parts with deep merge
        parts: (updates.parts || question.parts || []).map((updatedPart, idx) => {
          const originalPart = question.parts?.[idx];
          return {
            ...originalPart,
            ...updatedPart,
            // Explicitly preserve correct_answers in parts
            correct_answers: updatedPart.correct_answers || originalPart?.correct_answers,
            // Explicitly preserve subparts
            subparts: (updatedPart.subparts || originalPart?.subparts || []).map((updatedSubpart, subIdx) => {
              const originalSubpart = originalPart?.subparts?.[subIdx];
              return {
                ...originalSubpart,
                ...updatedSubpart,
                // Explicitly preserve correct_answers in subparts
                correct_answers: updatedSubpart.correct_answers || originalSubpart?.correct_answers
              };
            })
          };
        })
      };

      console.log('[commitQuestionUpdate] Processing update with field preservation:', {
        questionId: question.id,
        updateKeys: Object.keys(updates),
        hasParts: !!updates.parts,
        partsCount: updates.parts?.length,
        hasCorrectAnswers: !!completeUpdatedQuestion.correct_answers,
        correctAnswersPreserved: completeUpdatedQuestion.correct_answers?.some(ans => ans.acceptable_variations?.length),
        sampleAnswer: completeUpdatedQuestion.correct_answers?.[0],
        samplePartAnswer: completeUpdatedQuestion.parts?.[0]?.correct_answers?.[0]
      });

      // Update parent state (optimistic update)
      if (onQuestionUpdate) {
        onQuestionUpdate(question.id, updates);
      } else {
        console.warn('Question update attempted without handler', { questionId: question.id, updates });
      }

      // Trigger debounced save to database
      // CRITICAL FIX: Use complete local copy with preserved fields
      if (questions && questions.length > 0) {
        const updatedQuestions = questions.map(q =>
          q.id === question.id ? completeUpdatedQuestion : q  // Use local complete copy
        );

        console.log('[commitQuestionUpdate] Triggering save with updated data:', {
          totalQuestions: updatedQuestions.length,
          updatedQuestionId: question.id
        });

        debouncedSaveToDatabase(updatedQuestions);
      }
    },
    [onQuestionUpdate, questions, debouncedSaveToDatabase]
  );

  const normalizeName = useCallback((value?: string | null) => value?.trim().toLowerCase() ?? '', []);

  const taxonomyMaps = useMemo(() => {
    const unitsById = new Map<string, UnitRecord>();
    const unitsByName = new Map<string, UnitRecord>();
    const topicsById = new Map<string, TopicRecord>();
    const topicsByName = new Map<string, TopicRecord>();
    const subtopicsById = new Map<string, SubtopicRecord>();
    const subtopicsByName = new Map<string, SubtopicRecord>();

    units.forEach(unit => {
      unitsById.set(unit.id, unit);
      unitsByName.set(normalizeName(unit.name), unit);
    });

    topics.forEach(topic => {
      topicsById.set(topic.id, topic);
      topicsByName.set(normalizeName(topic.name), topic);
    });

    subtopics.forEach(subtopic => {
      subtopicsById.set(subtopic.id, subtopic);
      subtopicsByName.set(normalizeName(subtopic.name), subtopic);
    });

    return {
      unitsById,
      unitsByName,
      topicsById,
      topicsByName,
      subtopicsById,
      subtopicsByName
    };
  }, [normalizeName, units, topics, subtopics]);

  const getEffectiveSelections = useCallback(
    (question: QuestionDisplayData) => {
      const normalizedSubtopic = normalizeName(question.subtopic);
      const normalizedTopic = normalizeName(question.topic);
      const normalizedUnit = normalizeName(question.unit);

      const explicitSubtopic = question.subtopic_id ? taxonomyMaps.subtopicsById.get(question.subtopic_id) : null;
      const matchedSubtopic = explicitSubtopic || (normalizedSubtopic ? taxonomyMaps.subtopicsByName.get(normalizedSubtopic) ?? null : null);

      const explicitTopic = question.topic_id ? taxonomyMaps.topicsById.get(question.topic_id) : null;
      const matchedTopicFromSubtopic = matchedSubtopic?.topic_id ? taxonomyMaps.topicsById.get(matchedSubtopic.topic_id) ?? null : null;
      const matchedTopic =
        explicitTopic || matchedTopicFromSubtopic || (normalizedTopic ? taxonomyMaps.topicsByName.get(normalizedTopic) ?? null : null);

      const explicitUnit = question.unit_id ? taxonomyMaps.unitsById.get(question.unit_id) : null;
      const matchedUnitFromTopic = matchedTopic?.unit_id ? taxonomyMaps.unitsById.get(matchedTopic.unit_id) ?? null : null;
      const matchedUnit =
        explicitUnit || matchedUnitFromTopic || (normalizedUnit ? taxonomyMaps.unitsByName.get(normalizedUnit) ?? null : null);

      return {
        unitId: matchedUnit?.id ?? '',
        topicId: matchedTopic?.id ?? '',
        subtopicId: matchedSubtopic?.id ?? ''
      };
    },
    [normalizeName, taxonomyMaps]
  );

  const handleUnitSelect = useCallback(
    (question: QuestionDisplayData, unitId: string) => {
      if (!unitId) {
        commitQuestionUpdate(question, {
          unit_id: null,
          unit: '',
          topic_id: null,
          topic: '',
          subtopic_id: null,
          subtopic: ''
        });
        return;
      }

      const selectedUnit = taxonomyMaps.unitsById.get(unitId) ?? null;
      commitQuestionUpdate(question, {
        unit_id: unitId,
        unit: selectedUnit?.name ?? '',
        topic_id: null,
        topic: '',
        subtopic_id: null,
        subtopic: ''
      });
    },
    [commitQuestionUpdate, taxonomyMaps.unitsById]
  );

  const handleTopicSelect = useCallback(
    (question: QuestionDisplayData, topicId: string) => {
      if (!topicId) {
        commitQuestionUpdate(question, {
          topic_id: null,
          topic: '',
          subtopic_id: null,
          subtopic: ''
        });
        return;
      }

      const selectedTopic = taxonomyMaps.topicsById.get(topicId) ?? null;
      const parentUnit = selectedTopic?.unit_id ? taxonomyMaps.unitsById.get(selectedTopic.unit_id) ?? null : null;

      const currentSubtopic = question.subtopic_id ? taxonomyMaps.subtopicsById.get(question.subtopic_id) ?? null : null;
      const shouldClearSubtopic = !currentSubtopic || currentSubtopic.topic_id !== topicId;

      const nextUnitId = parentUnit?.id ?? (question.unit_id ? question.unit_id : null);
      const nextUnitName =
        parentUnit?.name ??
        (nextUnitId ? taxonomyMaps.unitsById.get(nextUnitId)?.name ?? question.unit ?? '' : question.unit ?? '');

      commitQuestionUpdate(question, {
        topic_id: topicId,
        topic: selectedTopic?.name ?? '',
        unit_id: nextUnitId,
        unit: nextUnitName,
        subtopic_id: shouldClearSubtopic ? null : question.subtopic_id ?? null,
        subtopic: shouldClearSubtopic ? '' : question.subtopic ?? ''
      });
    },
    [commitQuestionUpdate, taxonomyMaps.topicsById, taxonomyMaps.unitsById, taxonomyMaps.subtopicsById]
  );

  const handleSubtopicSelect = useCallback(
    (question: QuestionDisplayData, subtopicId: string) => {
      if (!subtopicId) {
        commitQuestionUpdate(question, {
          subtopic_id: null,
          subtopic: ''
        });
        return;
      }

      const selectedSubtopic = taxonomyMaps.subtopicsById.get(subtopicId) ?? null;
      const parentTopic = selectedSubtopic?.topic_id ? taxonomyMaps.topicsById.get(selectedSubtopic.topic_id) ?? null : null;
      const parentUnit = parentTopic?.unit_id ? taxonomyMaps.unitsById.get(parentTopic.unit_id) ?? null : null;

      commitQuestionUpdate(question, {
        subtopic_id: subtopicId,
        subtopic: selectedSubtopic?.name ?? '',
        topic_id: parentTopic?.id ?? question.topic_id ?? null,
        topic: parentTopic?.name ?? question.topic ?? '',
        unit_id: parentUnit?.id ?? question.unit_id ?? null,
        unit: parentUnit?.name ?? question.unit ?? ''
      });
    },
    [commitQuestionUpdate, taxonomyMaps.subtopicsById, taxonomyMaps.topicsById, taxonomyMaps.unitsById]
  );

  const autoFillAnswerFields = useCallback((question: QuestionDisplayData) => {
    const updates: Partial<QuestionDisplayData> = {};

    // Only auto-fill for descriptive and complex questions
    // MCQ and TF questions should NOT have these fields auto-filled
    const questionType = question.question_type || 'descriptive';
    if (questionType === 'mcq' || questionType === 'tf') {
      return updates; // Return empty updates for MCQ and TF questions
    }

    // Auto-fill answer_format if empty (only for descriptive/complex questions)
    if (!question.answer_format) {
      const derivedFormat = deriveAnswerFormat({
        type: questionType,
        question_description: question.question_text || '',
        correct_answers: question.correct_answers || [],
        has_direct_answer: true,
        is_contextual_only: false
      });

      if (derivedFormat) {
        updates.answer_format = derivedFormat;
      }
    }

    // Auto-fill answer_requirement if empty (only for descriptive/complex questions)
    if (!question.answer_requirement) {
      const derivedRequirement = deriveAnswerRequirement({
        type: questionType,
        correct_answers: question.correct_answers || [],
        total_alternatives: question.total_alternatives,
        has_direct_answer: true,
        is_contextual_only: false
      });

      if (derivedRequirement) {
        updates.answer_requirement = derivedRequirement;
      }
    }

    return updates;
  }, []);

  const handleQuestionFieldChange = <K extends keyof QuestionDisplayData>(
    question: QuestionDisplayData,
    field: K,
    value: QuestionDisplayData[K]
  ) => {
    const updates: Partial<QuestionDisplayData> = { [field]: value };

    // Determine the effective question type
    const effectiveType = (field === 'question_type' ? value : question.question_type) as string;

    // Only auto-fill for descriptive and complex questions, not for MCQ or TF
    const shouldAutoFill = effectiveType !== 'mcq' && effectiveType !== 'tf';

    // Auto-fill answer_format when question_type changes (only for descriptive/complex)
    if (field === 'question_type' && !question.answer_format && shouldAutoFill) {
      const derivedFormat = deriveAnswerFormat({
        type: value as string,
        question_description: question.question_text || '',
        correct_answers: question.correct_answers || [],
        has_direct_answer: true,
        is_contextual_only: false
      });

      if (derivedFormat) {
        updates.answer_format = derivedFormat;
      }
    }

    // Auto-fill answer_requirement when question_type or answer_format changes (only for descriptive/complex)
    if ((field === 'question_type' || field === 'answer_format') && !question.answer_requirement && shouldAutoFill) {
      const derivedRequirement = deriveAnswerRequirement({
        type: effectiveType,
        correct_answers: question.correct_answers || [],
        total_alternatives: question.total_alternatives,
        has_direct_answer: true,
        is_contextual_only: false
      });

      if (derivedRequirement) {
        updates.answer_requirement = derivedRequirement;
      }
    }

    commitQuestionUpdate(question, updates as Partial<QuestionDisplayData>);
  };

  const handleCorrectAnswerChange = (
    question: QuestionDisplayData,
    index: number,
    updates: Partial<EditableCorrectAnswer>
  ) => {
    const answers = Array.isArray(question.correct_answers) ? [...question.correct_answers] : [];
    const existing = answers[index] || { answer: '' };
    answers[index] = { ...existing, ...updates };

    const questionUpdates: Partial<QuestionDisplayData> = { correct_answers: answers };

    // Formats that require specialized components (should NOT trigger auto-fill)
    const complexFormats = [
      'code', 'audio', 'file_upload', 'table', 'table_completion',
      'diagram', 'graph', 'structural_diagram', 'chemical_structure'
    ];

    const isComplexFormat = question.answer_format && complexFormats.includes(question.answer_format);

    // Auto-fill answer fields if not set (only for descriptive/complex questions)
    // Skip auto-fill for complex formats that have their own specialized editors
    const questionType = question.question_type || 'descriptive';
    const shouldAutoFill = questionType !== 'mcq' && questionType !== 'tf' && !isComplexFormat;

    if (shouldAutoFill && (!question.answer_format || !question.answer_requirement)) {
      const autoFilled = autoFillAnswerFields({
        ...question,
        correct_answers: answers
      });
      Object.assign(questionUpdates, autoFilled);
    }

    commitQuestionUpdate(question, questionUpdates);
  };

  const handleAddCorrectAnswer = (question: QuestionDisplayData) => {
    const answers = Array.isArray(question.correct_answers) ? [...question.correct_answers] : [];
    answers.push({ answer: '', marks: answers.length > 0 ? answers[answers.length - 1]?.marks ?? 1 : 1 });

    const questionUpdates: Partial<QuestionDisplayData> = { correct_answers: answers };

    // Formats that require specialized components (should NOT trigger auto-fill)
    const complexFormats = [
      'code', 'audio', 'file_upload', 'table', 'table_completion',
      'diagram', 'graph', 'structural_diagram', 'chemical_structure'
    ];

    const isComplexFormat = question.answer_format && complexFormats.includes(question.answer_format);

    // Auto-fill answer fields if not set (only for descriptive/complex questions)
    // Skip auto-fill for complex formats that have their own specialized editors
    const questionType = question.question_type || 'descriptive';
    const shouldAutoFill = questionType !== 'mcq' && questionType !== 'tf' && !isComplexFormat;

    if (shouldAutoFill && (!question.answer_format || !question.answer_requirement)) {
      const autoFilled = autoFillAnswerFields({
        ...question,
        correct_answers: answers
      });
      Object.assign(questionUpdates, autoFilled);
    }

    commitQuestionUpdate(question, questionUpdates);
  };

  const handleRemoveCorrectAnswer = (question: QuestionDisplayData, index: number) => {
    if (!question.correct_answers) return;
    const answers = question.correct_answers.filter((_, idx) => idx !== index);

    const questionUpdates: Partial<QuestionDisplayData> = { correct_answers: answers };

    // Formats that require specialized components (should NOT trigger auto-fill)
    const complexFormats = [
      'code', 'audio', 'file_upload', 'table', 'table_completion',
      'diagram', 'graph', 'structural_diagram', 'chemical_structure'
    ];

    const isComplexFormat = question.answer_format && complexFormats.includes(question.answer_format);

    // Auto-fill answer fields if not set (only for descriptive/complex questions)
    // Skip auto-fill for complex formats that have their own specialized editors
    const questionType = question.question_type || 'descriptive';
    const shouldAutoFill = questionType !== 'mcq' && questionType !== 'tf' && !isComplexFormat;

    if (shouldAutoFill && (!question.answer_format || !question.answer_requirement)) {
      const autoFilled = autoFillAnswerFields({
        ...question,
        correct_answers: answers
      });
      Object.assign(questionUpdates, autoFilled);
    }

    commitQuestionUpdate(question, questionUpdates);
  };

  const handleOptionChange = (
    question: QuestionDisplayData,
    index: number,
    updates: Partial<EditableOption>
  ) => {
    const options = Array.isArray(question.options) ? [...question.options] : [];
    const existing = options[index] || { label: String.fromCharCode(65 + index), text: '', is_correct: false };
    options[index] = { ...existing, ...updates };
    commitQuestionUpdate(question, { options });
  };

  const handleAddOption = (question: QuestionDisplayData) => {
    const options = Array.isArray(question.options) ? [...question.options] : [];
    const nextLabel = String.fromCharCode(65 + options.length);
    options.push({ label: nextLabel, text: '', is_correct: options.length === 0 });
    commitQuestionUpdate(question, { options });
  };

  const handleRemoveOption = (question: QuestionDisplayData, index: number) => {
    if (!question.options) return;
    const options = question.options.filter((_, idx) => idx !== index).map((opt, idx) => ({
      ...opt,
      label: opt.label || String.fromCharCode(65 + idx)
    }));
    commitQuestionUpdate(question, { options });
  };

  const updateParts = (
    question: QuestionDisplayData,
    transformer: (parts: QuestionPart[]) => QuestionPart[]
  ) => {
    if (!Array.isArray(question.parts)) {
      return;
    }

    const nextParts = transformer(question.parts);
    commitQuestionUpdate(question, { parts: nextParts });
  };

  const handlePartFieldChange = (
    question: QuestionDisplayData,
    partIndex: number,
    updates: Partial<QuestionPart>
  ) => {
    updateParts(question, parts =>
      parts.map((part, idx) => (idx === partIndex ? { ...part, ...updates } : part))
    );
  };

  const handlePartCorrectAnswerChange = (
    question: QuestionDisplayData,
    partIndex: number,
    answerIndex: number,
    updates: Partial<EditableCorrectAnswer>
  ) => {
    updateParts(question, parts =>
      parts.map((part, idx) => {
        if (idx !== partIndex) return part;
        const partAnswers = Array.isArray(part.correct_answers) ? [...part.correct_answers] : [];
        const existing = partAnswers[answerIndex] || { answer: '' };
        partAnswers[answerIndex] = { ...existing, ...updates };
        return { ...part, correct_answers: partAnswers };
      })
    );
  };

  const handleAddPartCorrectAnswer = (question: QuestionDisplayData, partIndex: number) => {
    updateParts(question, parts =>
      parts.map((part, idx) => {
        if (idx !== partIndex) return part;
        const partAnswers = Array.isArray(part.correct_answers) ? [...part.correct_answers] : [];
        partAnswers.push({ answer: '', marks: partAnswers.length > 0 ? partAnswers[partAnswers.length - 1]?.marks ?? 1 : 1 });
        return { ...part, correct_answers: partAnswers };
      })
    );
  };

  const handleRemovePartCorrectAnswer = (question: QuestionDisplayData, partIndex: number, answerIndex: number) => {
    updateParts(question, parts =>
      parts.map((part, idx) => {
        if (idx !== partIndex) return part;
        const partAnswers = Array.isArray(part.correct_answers)
          ? part.correct_answers.filter((_, ansIdx) => ansIdx !== answerIndex)
          : [];
        return { ...part, correct_answers: partAnswers };
      })
    );
  };

  const handlePartOptionChange = (
    question: QuestionDisplayData,
    partIndex: number,
    optionIndex: number,
    updates: Partial<EditableOption>
  ) => {
    updateParts(question, parts =>
      parts.map((part, idx) => {
        if (idx !== partIndex) return part;
        const partOptions = Array.isArray(part.options) ? [...part.options] : [];
        const existing = partOptions[optionIndex] || {
          label: String.fromCharCode(65 + optionIndex),
          text: '',
          is_correct: false
        };
        partOptions[optionIndex] = { ...existing, ...updates };
        return { ...part, options: partOptions };
      })
    );
  };

  const handleAddPartOption = (question: QuestionDisplayData, partIndex: number) => {
    updateParts(question, parts =>
      parts.map((part, idx) => {
        if (idx !== partIndex) return part;
        const partOptions = Array.isArray(part.options) ? [...part.options] : [];
        const nextLabel = String.fromCharCode(65 + partOptions.length);
        partOptions.push({ label: nextLabel, text: '', is_correct: partOptions.length === 0 });
        return { ...part, options: partOptions };
      })
    );
  };

  const handleRemovePartOption = (question: QuestionDisplayData, partIndex: number, optionIndex: number) => {
    updateParts(question, parts =>
      parts.map((part, idx) => {
        if (idx !== partIndex) return part;
        if (!Array.isArray(part.options)) return { ...part, options: [] };
        const partOptions = part.options
          .filter((_, optIdx) => optIdx !== optionIndex)
          .map((opt, optIdx) => ({
            ...opt,
            label: opt.label || String.fromCharCode(65 + optIdx)
          }));
        return { ...part, options: partOptions };
      })
    );
  };

  const handleSubpartFieldChange = (
    question: QuestionDisplayData,
    partIndex: number,
    subpartIndex: number,
    updates: Partial<QuestionPart>
  ) => {
    updateParts(question, parts =>
      parts.map((part, idx) => {
        if (idx !== partIndex) return part;
        if (!Array.isArray(part.subparts)) return part;
        const subparts = part.subparts.map((subpart, sIdx) => (sIdx === subpartIndex ? { ...subpart, ...updates } : subpart));
        return { ...part, subparts };
      })
    );
  };

  const handleSubpartCorrectAnswerChange = (
    question: QuestionDisplayData,
    partIndex: number,
    subpartIndex: number,
    answerIndex: number,
    updates: Partial<EditableCorrectAnswer>
  ) => {
    updateParts(question, parts =>
      parts.map((part, idx) => {
        if (idx !== partIndex) return part;
        if (!Array.isArray(part.subparts)) return part;
        const subparts = part.subparts.map((subpart, sIdx) => {
          if (sIdx !== subpartIndex) return subpart;
          const subAnswers = Array.isArray(subpart.correct_answers) ? [...subpart.correct_answers] : [];
          const existing = subAnswers[answerIndex] || { answer: '' };
          subAnswers[answerIndex] = { ...existing, ...updates };
          return { ...subpart, correct_answers: subAnswers };
        });
        return { ...part, subparts };
      })
    );
  };

  const handleAddSubpartCorrectAnswer = (
    question: QuestionDisplayData,
    partIndex: number,
    subpartIndex: number
  ) => {
    updateParts(question, parts =>
      parts.map((part, idx) => {
        if (idx !== partIndex) return part;
        if (!Array.isArray(part.subparts)) return part;
        const subparts = part.subparts.map((subpart, sIdx) => {
          if (sIdx !== subpartIndex) return subpart;
          const subAnswers = Array.isArray(subpart.correct_answers) ? [...subpart.correct_answers] : [];
          subAnswers.push({ answer: '', marks: subAnswers.length > 0 ? subAnswers[subAnswers.length - 1]?.marks ?? 1 : 1 });
          return { ...subpart, correct_answers: subAnswers };
        });
        return { ...part, subparts };
      })
    );
  };

  const handleRemoveSubpartCorrectAnswer = (
    question: QuestionDisplayData,
    partIndex: number,
    subpartIndex: number,
    answerIndex: number
  ) => {
    updateParts(question, parts =>
      parts.map((part, idx) => {
        if (idx !== partIndex) return part;
        if (!Array.isArray(part.subparts)) return part;
        const subparts = part.subparts.map((subpart, sIdx) => {
          if (sIdx !== subpartIndex) return subpart;
          const subAnswers = Array.isArray(subpart.correct_answers)
            ? subpart.correct_answers.filter((_, ansIdx) => ansIdx !== answerIndex)
            : [];
          return { ...subpart, correct_answers: subAnswers };
        });
        return { ...part, subparts };
      })
    );
  };

  const handleSubpartOptionChange = (
    question: QuestionDisplayData,
    partIndex: number,
    subpartIndex: number,
    optionIndex: number,
    updates: Partial<EditableOption>
  ) => {
    updateParts(question, parts =>
      parts.map((part, idx) => {
        if (idx !== partIndex) return part;
        if (!Array.isArray(part.subparts)) return part;
        const subparts = part.subparts.map((subpart, sIdx) => {
          if (sIdx !== subpartIndex) return subpart;
          const subOptions = Array.isArray(subpart.options) ? [...subpart.options] : [];
          const existing = subOptions[optionIndex] || {
            label: String.fromCharCode(65 + optionIndex),
            text: '',
            is_correct: false
          };
          subOptions[optionIndex] = { ...existing, ...updates };
          return { ...subpart, options: subOptions };
        });
        return { ...part, subparts };
      })
    );
  };

  const handleAddSubpartOption = (
    question: QuestionDisplayData,
    partIndex: number,
    subpartIndex: number
  ) => {
    updateParts(question, parts =>
      parts.map((part, idx) => {
        if (idx !== partIndex) return part;
        if (!Array.isArray(part.subparts)) return part;
        const subparts = part.subparts.map((subpart, sIdx) => {
          if (sIdx !== subpartIndex) return subpart;
          const subOptions = Array.isArray(subpart.options) ? [...subpart.options] : [];
          const nextLabel = String.fromCharCode(65 + subOptions.length);
          subOptions.push({ label: nextLabel, text: '', is_correct: subOptions.length === 0 });
          return { ...subpart, options: subOptions };
        });
        return { ...part, subparts };
      })
    );
  };

  const handleRemoveSubpartOption = (
    question: QuestionDisplayData,
    partIndex: number,
    subpartIndex: number,
    optionIndex: number
  ) => {
    updateParts(question, parts =>
      parts.map((part, idx) => {
        if (idx !== partIndex) return part;
        if (!Array.isArray(part.subparts)) return part;
        const subparts = part.subparts.map((subpart, sIdx) => {
          if (sIdx !== subpartIndex) return subpart;
          const subOptions = Array.isArray(subpart.options)
            ? subpart.options.filter((_, optIdx) => optIdx !== optionIndex).map((opt, optIdx) => ({
                ...opt,
                label: opt.label || String.fromCharCode(65 + optIdx)
              }))
            : [];
          return { ...subpart, options: subOptions };
        });
        return { ...part, subparts };
      })
    );
  };

  // Handle template saves for complex answer formats
  const handleTemplateSave = useCallback(async (questionId: string, template: any) => {
    console.log('[Template Save] ========== TEMPLATE SAVE STARTED ==========');
    console.log('[Template Save] Question ID:', questionId);
    console.log('[Template Save] importSessionId:', importSessionId);
    console.log('[Template Save] Template data:', template);
    console.log('[Template Save] Template headers:', template.headers);
    console.log('[Template Save] Template rows/cols:', template.rows, '/', template.columns);
    console.log('[Template Save] Template cells count:', template.cells?.length);

    // Store in local state for immediate access
    setQuestionTemplates(prev => ({
      ...prev,
      [questionId]: template
    }));

    // ✅ SOLUTION 2: Direct database save to review tables
    if (importSessionId && template.rows && template.columns && Array.isArray(template.cells)) {
      console.log('[Template Save] ✅ Attempting DIRECT save to review tables');

      try {
        const result = await TableTemplateImportReviewService.saveTemplateForReview({
          importSessionId: importSessionId,
          questionIdentifier: questionId,
          isSubquestion: false,
          rows: template.rows,
          columns: template.columns,
          headers: template.headers || [],
          title: template.title,
          description: template.description,
          cells: template.cells
        });

        if (result.success) {
          console.log('[Template Save] ✅ SUCCESS! Saved to review database, template ID:', result.templateId);
          toast.success('✅ Template saved to database!', {
            description: 'Changes are persisted and will migrate on import approval',
            duration: 3000
          });
        } else {
          console.error('[Template Save] ❌ Failed to save to review database:', result.error);
          toast.error('Failed to save template to database', {
            description: result.error,
            duration: 5000
          });
        }
      } catch (error) {
        console.error('[Template Save] ❌ Exception during save:', error);
        toast.error('Error saving template', {
          description: error instanceof Error ? error.message : 'Unknown error',
          duration: 5000
        });
      }
    } else {
      console.warn('[Template Save] ⚠️ Cannot save to review tables:', {
        hasReviewSessionId: !!importSessionId,
        hasRows: !!template.rows,
        hasColumns: !!template.columns,
        hasCells: Array.isArray(template.cells)
      });
    }

    // Find the question in the current questions array
    const question = questions.find(q => q.id === questionId);
    if (!question) {
      console.error('[Template Save] ❌ Question not found:', questionId);
      return;
    }

    console.log('[Template Save] Found question:', question.id, question.question_number);

    // Convert template to correct_answers format
    // For table_completion, store the entire template as a JSON string in correct_answers
    const templateAnswer = {
      answer_text: JSON.stringify(template),
      marks: template.cells?.filter((c: any) => c.cellType === 'editable').length || 1,
      answer_type: 'table_template'
    };

    // Update the question's correct_answers
    const updatedAnswers = [templateAnswer];

    console.log('[Template Save] Created answer object:', {
      answer_type: templateAnswer.answer_type,
      marks: templateAnswer.marks,
      answer_text_length: templateAnswer.answer_text.length,
      answer_text_preview: templateAnswer.answer_text.substring(0, 200)
    });

    console.log('[Template Save] Calling commitQuestionUpdate with correct_answers');

    // Trigger the question update which will auto-save
    commitQuestionUpdate(question, { correct_answers: updatedAnswers });

    console.log('[Template Save] ========== TEMPLATE SAVE COMPLETE ==========');
  }, [questions, commitQuestionUpdate, importSessionId]);

  // Save all questions to database immediately
  const saveAllQuestionsToDatabase = useCallback(async () => {
    if (!importSessionId) {
      console.warn('[Save All] No import session ID');
      return;
    }

    try {
      setSaveStatus('saving');
      console.log('[Save All] Saving all questions...');

      // Fetch current session
      const { data: session, error: fetchError } = await supabase
        .from('past_paper_import_sessions')
        .select('working_json, raw_json')
        .eq('id', importSessionId)
        .single();

      if (fetchError) throw fetchError;

      const baseJson = session.working_json || session.raw_json || {};

      const workingJson = {
        ...baseJson,
        questions: questions.map(q => ({
          ...q,
          last_updated: new Date().toISOString()
        }))
      };

      const { error: updateError } = await supabase
        .from('past_paper_import_sessions')
        .update({
          working_json: workingJson,
          last_synced_at: new Date().toISOString(),
          updated_at: new Date().toISOString()
        })
        .eq('id', importSessionId);

      if (updateError) throw updateError;

      console.log(`[Save All] Successfully saved ${questions.length} questions`);
      lastSaveRef.current = Date.now();
      setSaveStatus('saved');
      toast.success('All changes saved successfully');

      setTimeout(() => setSaveStatus('idle'), 2000);
    } catch (error) {
      console.error('[Save All] Failed to save:', error);
      setSaveStatus('error');
      toast.error('Failed to save all changes');
    }
  }, [importSessionId, questions]);

  const renderAnswerEditorList = (
    answers: EditableCorrectAnswer[] | undefined,
    config: {
      onChange: (index: number, updates: Partial<EditableCorrectAnswer>) => void;
      onRemove: (index: number) => void;
      onAdd: () => void;
      title: string;
      emptyLabel: string;
      keyPrefix: string;
    },
    questionContext?: {
      id: string;
      question_type?: string;
      answer_format?: string | null;
      answer_requirement?: string | null;
      marks?: number;
      subject?: string;
    }
  ) => {
    const list = Array.isArray(answers) ? answers : [];

<<<<<<< HEAD
    const renderAcceptableVariationsOnly = (
      items: EditableCorrectAnswer[],
      context?: {
        answer_format?: string | null;
      }
    ) => {
      if (items.length === 0) return null;

      return (
        <div className="mt-4 space-y-3">
          {items.map((answer, index) => {
            const isTemplateAnswer = (answer as any)?.answer_type === 'table_template' || Boolean((answer as any)?.answer_text);

            if (isTemplateAnswer) {
              return null;
            }

            return (
              <div
                key={`${config.keyPrefix}-variation-${index}`}
                className="rounded-lg border border-gray-200 dark:border-gray-700 bg-white dark:bg-gray-900 p-4 space-y-2"
              >
                <div className="text-sm text-gray-700 dark:text-gray-300">
                  <span className="font-medium">Answer {index + 1}:</span>{' '}
                  <span className="text-gray-500 dark:text-gray-400">
                    {answer?.answer ? answer.answer.replace(/<[^>]*>/g, '').slice(0, 120) : 'No answer text'}
                  </span>
                </div>

                {supportsAcceptableVariations(context?.answer_format, answer.acceptable_variations && answer.acceptable_variations.length > 0) && (
                  <div className="space-y-2 border-t border-gray-200 dark:border-gray-700 pt-3">
                    <div className="flex items-center gap-2">
                      <label className="text-xs font-medium text-gray-700 dark:text-gray-300">
                        Acceptable Variations
                      </label>
                      {answer.acceptable_variations && answer.acceptable_variations.length > 0 && !isFormatRecommendedForVariations(context?.answer_format) && (
                        <span className="text-xs px-2 py-0.5 bg-amber-100 dark:bg-amber-900/30 text-amber-700 dark:text-amber-300 rounded">
                          Format "{context?.answer_format || 'none'}" may not support variations
                        </span>
                      )}
                      <div className="group relative">
                        <Info className="h-3 w-3 text-blue-500" />
                        <div className="absolute hidden group-hover:block z-10 w-64 p-2 bg-gray-900 text-white text-xs rounded-lg shadow-lg -top-2 left-6">
                          {getVariationTooltip(context?.answer_format)}
                        </div>
                      </div>
                    </div>

                    {answer.acceptable_variations && answer.acceptable_variations.length > 0 && (
                      <div className="flex flex-wrap gap-2">
                        {answer.acceptable_variations.map((variation: string, vIndex: number) => (
                          <div
                            key={vIndex}
                            className="inline-flex items-center gap-1 px-2 py-1 bg-blue-50 dark:bg-blue-900/30 border border-blue-200 dark:border-blue-800 rounded text-sm text-blue-700 dark:text-blue-300"
                          >
                            <span>{variation}</span>
                            <button
                              type="button"
                              onClick={() => {
                                const currentVariations = answer.acceptable_variations || [];
                                const updated = removeVariation(currentVariations, vIndex);
                                config.onChange(index, { acceptable_variations: updated });
                              }}
                              className="text-blue-600 dark:text-blue-400 hover:text-blue-800 dark:hover:text-blue-200"
                            >
                              <X className="h-3 w-3" />
                            </button>
                          </div>
                        ))}
                      </div>
                    )}

                    <div className="flex gap-2">
                      <input
                        type="text"
                        value={newVariations[`${config.keyPrefix}-${index}`] || ''}
                        onChange={(e) => setNewVariations({
                          ...newVariations,
                          [`${config.keyPrefix}-${index}`]: e.target.value
                        })}
                        onKeyPress={(e) => {
                          if (e.key === 'Enter') {
                            e.preventDefault();
                            const variationKey = `${config.keyPrefix}-${index}`;
                            const variation = newVariations[variationKey]?.trim();
                            if (variation) {
                              const currentVariations = answer.acceptable_variations || [];
                              const result = addVariation(currentVariations, variation, answer.answer);

                              if (result.errors.length > 0) {
                                toast.error(result.errors[0]);
                                return;
                              }

                              config.onChange(index, { acceptable_variations: result.updated });
                              setNewVariations({ ...newVariations, [variationKey]: '' });
                            }
                          }
                        }}
                        placeholder={getVariationPlaceholder(context?.answer_format)}
                        className="flex-1 px-3 py-1 text-sm border border-gray-300 dark:border-gray-600 rounded bg-white dark:bg-gray-700 text-gray-900 dark:text-white"
                      />
                      <Button
                        size="sm"
                        variant="outline"
                        onClick={() => {
                          const variationKey = `${config.keyPrefix}-${index}`;
                          const variation = newVariations[variationKey]?.trim();
                          if (variation) {
                            const currentVariations = answer.acceptable_variations || [];
                            const result = addVariation(currentVariations, variation, answer.answer);

                            if (result.errors.length > 0) {
                              toast.error(result.errors[0]);
                              return;
                            }

                            config.onChange(index, { acceptable_variations: result.updated });
                            setNewVariations({ ...newVariations, [variationKey]: '' });
                          }
                        }}
                        disabled={!newVariations[`${config.keyPrefix}-${index}`]?.trim()}
                      >
                        <Plus className="h-3 w-3" />
                      </Button>
                    </div>
                  </div>
                )}
              </div>
            );
          })}
        </div>
      );
    };

=======
>>>>>>> c58c3570
    const hasTableCompletionTemplate = (items: EditableCorrectAnswer[]) => {
      return items.some((ans: any) => {
        const candidate = ans.answer_text || ans.answer;
        if (!candidate || typeof candidate !== 'string') return false;
        try {
          const parsed = JSON.parse(candidate);
          return (
            parsed &&
            Array.isArray(parsed.cells) &&
            parsed.cells.length > 0 &&
            'rowIndex' in parsed.cells[0] &&
            'colIndex' in parsed.cells[0]
          );
        } catch {
          return false;
        }
      });
    };

    // Formats that require specialized components (should use DynamicAnswerField)
    const complexFormats = [
      'code', 'audio', 'file_upload', 'table', 'table_completion',
      'diagram', 'graph', 'structural_diagram', 'chemical_structure'
    ];

    const useComplexInput = questionContext?.answer_format &&
      complexFormats.includes(questionContext.answer_format) &&
      (questionContext.answer_format !== 'table_completion' || hasTableCompletionTemplate(list));

    // If format requires specialized component, use DynamicAnswerField
    if (useComplexInput && questionContext) {
      // For table_completion format, extract template from correct_answers if it exists
      let initialValue: string | undefined;
      if (questionContext.answer_format === 'table_completion' && list.length > 0) {
        console.log('[Template Load] ========== TEMPLATE LOAD STARTED ==========');
        console.log('[Template Load] Question ID:', questionContext.id);
        console.log('[Template Load] Answer format:', questionContext.answer_format);
        console.log('[Template Load] correct_answers list:', list);
        console.log('[Template Load] correct_answers count:', list.length);

        const templateAnswer = list.find(
          (ans: any) => ans.answer_type === 'table_template' || ans.answer_text
        );

        console.log('[Template Load] Found template answer:', templateAnswer);

        if (templateAnswer?.answer_text) {
          initialValue = templateAnswer.answer_text;
          console.log('[Template Load] ✅ Template data found');
          console.log('[Template Load] Template length:', initialValue.length);
          console.log('[Template Load] Template preview:', initialValue.substring(0, 200));

          // Try to parse and log the template structure
          try {
            const parsed = JSON.parse(initialValue);
            console.log('[Template Load] Parsed template:', {
              headers: parsed.headers,
              rows: parsed.rows,
              columns: parsed.columns,
              cellsCount: parsed.cells?.length
            });
          } catch (e) {
            console.error('[Template Load] ❌ Failed to parse template:', e);
          }
        } else {
          console.warn('[Template Load] ⚠️ No template data found in correct_answers');
        }

        // NOTE: preview_data (student answers) is loaded separately by DynamicAnswerField
        // via question.preview_data prop (line 1213). Do NOT overwrite initialValue here!
        // initialValue contains the template structure from correct_answers
        // preview_data contains student/test data and is passed via question prop
        console.log('[Template Load] Template structure loaded. Preview data will be loaded from question.preview_data prop.');
        console.log('[Template Load] ========== TEMPLATE LOAD COMPLETE ==========');
      }

      return (
        <div className="space-y-3">
          <div className="bg-blue-50 dark:bg-blue-900/20 border border-blue-200 dark:border-blue-800 rounded-lg p-4">
            <div className="flex items-start gap-3">
              <AlertCircle className="h-5 w-5 text-blue-600 dark:text-blue-400 flex-shrink-0 mt-0.5" />
              <div className="flex-1 text-sm text-blue-800 dark:text-blue-200">
                <p className="font-medium mb-1">Using specialized input for "{questionContext.answer_format}" format</p>
                <p className="text-blue-700 dark:text-blue-300">
                  The answer field below uses the same component students will see, allowing you to preview and test the question format.
                </p>
              </div>
            </div>
          </div>

          {/* Diagnostic info - remove after debugging */}
          {!importSessionId && (
            <div className="mb-4 p-3 bg-yellow-50 border border-yellow-200 rounded-lg">
              <div className="flex items-center gap-2 text-yellow-800 text-sm">
                <span className="font-semibold">⚠️ Debug:</span>
                <span>Review session not initialized yet (importSessionId is null)</span>
              </div>
            </div>
          )}

          <DynamicAnswerField
            key={`${questionContext.id}-${importSessionId || 'loading'}`}
            question={{
              id: questionContext.id,
              type: questionContext.question_type || 'descriptive',
              subject: questionContext.subject || subjectId,
              answer_format: questionContext.answer_format,
              answer_requirement: questionContext.answer_requirement,
              marks: questionContext.marks,
              correct_answers: list,
              // CRITICAL FIX: Pass preview_data for table completion student answers
              preview_data: (questions.find(q => q.id === questionContext.id) as any)?.preview_data
            }}
            value={initialValue}
            mode="admin"
            forceTemplateEditor={true}
            importSessionId={importSessionId}
            questionIdentifier={questionContext.id}
            onTemplateSave={(template) => handleTemplateSave(questionContext.id, template)}
            onChange={(newAnswers) => {
              console.log('[QuestionImportReviewWorkflow] onChange received:', typeof newAnswers, newAnswers);

              // Handle table_completion student data (preview/test data)
              if (questionContext.answer_format === 'table_completion' && typeof newAnswers === 'string') {
                try {
                  const parsed = JSON.parse(newAnswers);
                  console.log('[QuestionImportReviewWorkflow] Parsed table completion data:', parsed);

                  // Store student/preview data separately from template structure
                  if (parsed && 'studentAnswers' in parsed) {
                    console.log('[QuestionImportReviewWorkflow] Storing table preview data');
                    const question = questions.find(q => q.id === questionContext.id);
                    if (question) {
                      commitQuestionUpdate(question, {
                        preview_data: newAnswers // Store as JSON string
                      });
                    }
                    return;
                  }
                } catch (e) {
                  console.warn('[QuestionImportReviewWorkflow] Failed to parse table completion data:', e);
                }
              }

              // Handle array-based answers (normal flow)
              if (Array.isArray(newAnswers) && newAnswers.length > 0) {
                // Update each answer
                newAnswers.forEach((newAnswer, index) => {
                  if (index < list.length) {
                    config.onChange(index, newAnswer);
                  }
                });
              }
            }}
          />

          {renderAcceptableVariationsOnly(list, {
            answer_format: questionContext.answer_format
          })}
        </div>
      );
    }

    // For simple formats, use the existing RichTextEditor approach
    return (
      <div className="space-y-3">
        <div className="flex items-center justify-between">
          <h4 className="text-sm font-semibold text-gray-800 dark:text-gray-200 flex items-center gap-2">
            <FileCheck className="h-4 w-4" /> {config.title}
          </h4>
          <Button
            size="sm"
            variant="outline"
            onClick={config.onAdd}
          >
            <Plus className="h-4 w-4 mr-1" /> Add answer
          </Button>
        </div>

        {list.length === 0 && (
          <div className="rounded-lg border border-dashed border-gray-300 dark:border-gray-600 bg-gray-50 dark:bg-gray-800/50 p-4 text-sm text-gray-600 dark:text-gray-300">
            {config.emptyLabel}
          </div>
        )}

        {list.map((answer, index) => (
          <div
            key={`${config.keyPrefix}-answer-${index}`}
            className="rounded-lg border border-gray-200 dark:border-gray-700 bg-white dark:bg-gray-900 p-4 space-y-3"
          >
            <div className="grid gap-3 md:grid-cols-[minmax(0,1fr)_auto]">
              <FormField
                id={`${config.keyPrefix}-answer-${index}-text`}
                label="Answer text"
                className="mb-0"
              >
                <RichTextEditor
                  value={answer?.answer ?? ''}
                  onChange={(content) => config.onChange(index, { answer: content })}
                  placeholder="Describe the expected answer or mark scheme"
                  ariaLabel="Correct answer rich text editor"
                  className="min-h-[160px]"
                />
              </FormField>
              <FormField
                id={`${config.keyPrefix}-answer-${index}-marks`}
                label="Marks"
                className="mb-0 md:w-24"
              >
                <Input
                  id={`${config.keyPrefix}-answer-${index}-marks`}
                  type="number"
                  min={0}
                  value={(answer?.marks ?? 0).toString()}
                  onChange={event => {
                    const value = Number(event.target.value);
                    config.onChange(index, { marks: Number.isNaN(value) ? undefined : value });
                  }}
                />
              </FormField>
            </div>

            <div className="grid gap-3 md:grid-cols-3">
              <FormField
                id={`${config.keyPrefix}-answer-${index}-unit`}
                label="Unit / context"
                className="mb-0"
              >
                <Input
                  id={`${config.keyPrefix}-answer-${index}-unit`}
                  value={answer?.unit ?? ''}
                  onChange={event => config.onChange(index, { unit: event.target.value })}
                  placeholder="e.g. cm, kg"
                />
              </FormField>
              <FormField
                id={`${config.keyPrefix}-answer-${index}-requirement`}
                label="Answer requirement"
                className="mb-0"
              >
                <Input
                  id={`${config.keyPrefix}-answer-${index}-requirement`}
                  value={answer?.answer_requirement ?? ''}
                  onChange={event => config.onChange(index, { answer_requirement: event.target.value })}
                  placeholder="e.g. 2 significant figures"
                />
              </FormField>
              <FormField
                id={`${config.keyPrefix}-answer-${index}-notes`}
                label="Notes"
                className="mb-0"
              >
                <Input
                  id={`${config.keyPrefix}-answer-${index}-notes`}
                  value={answer?.context ?? ''}
                  onChange={event => config.onChange(index, { context: event.target.value })}
                  placeholder="Marker notes or context"
                />
              </FormField>
            </div>

            <div className="flex flex-wrap items-center justify-between gap-3">
              <div className="flex flex-wrap items-center gap-4">
                <label className="inline-flex items-center gap-2 text-sm text-gray-700 dark:text-gray-300">
                  <input
                    type="checkbox"
                    checked={Boolean(answer?.accepts_equivalent_phrasing)}
                    onChange={event => config.onChange(index, { accepts_equivalent_phrasing: event.target.checked })}
                  className="h-4 w-4 rounded border-gray-300 text-[#8CC63F] focus:ring-[#8CC63F]"
                  />
                  Accept equivalent phrasing
                </label>
                <label className="inline-flex items-center gap-2 text-sm text-gray-700 dark:text-gray-300">
                  <input
                    type="checkbox"
                    checked={Boolean(answer?.error_carried_forward)}
                    onChange={event => config.onChange(index, { error_carried_forward: event.target.checked })}
                  className="h-4 w-4 rounded border-gray-300 text-[#8CC63F] focus:ring-[#8CC63F]"
                  />
                  Allow error carried forward
                </label>
              </div>
              <Button
                variant="ghost"
                size="icon"
                onClick={() => config.onRemove(index)}
                aria-label="Remove answer"
              >
                <Trash2 className="h-4 w-4" />
              </Button>
            </div>

            {/* Acceptable Variations Section - Data-driven: show if format supports OR if data exists */}
            {supportsAcceptableVariations(questionContext.answer_format, answer.acceptable_variations && answer.acceptable_variations.length > 0) && (
              <div className="mt-3 space-y-2 border-t border-gray-200 dark:border-gray-700 pt-3">
                <div className="flex items-center gap-2">
                  <label className="text-xs font-medium text-gray-700 dark:text-gray-300">
                    Acceptable Variations
                  </label>
                  {answer.acceptable_variations && answer.acceptable_variations.length > 0 && !isFormatRecommendedForVariations(questionContext.answer_format) && (
                    <span className="text-xs px-2 py-0.5 bg-amber-100 dark:bg-amber-900/30 text-amber-700 dark:text-amber-300 rounded">
                      Format "{questionContext.answer_format || 'none'}" may not support variations
                    </span>
                  )}
                  <div className="group relative">
                    <Info className="h-3 w-3 text-blue-500" />
                    <div className="absolute hidden group-hover:block z-10 w-64 p-2 bg-gray-900 text-white text-xs rounded-lg shadow-lg -top-2 left-6">
                      {getVariationTooltip(questionContext.answer_format)}
                    </div>
                  </div>
                </div>

                {/* Display existing variations */}
                {answer.acceptable_variations && answer.acceptable_variations.length > 0 && (
                  <div className="flex flex-wrap gap-2">
                    {answer.acceptable_variations.map((variation: string, vIndex: number) => (
                      <div
                        key={vIndex}
                        className="inline-flex items-center gap-1 px-2 py-1 bg-blue-50 dark:bg-blue-900/30 border border-blue-200 dark:border-blue-800 rounded text-sm text-blue-700 dark:text-blue-300"
                      >
                        <span>{variation}</span>
                        <button
                          type="button"
                          onClick={() => {
                            const currentVariations = answer.acceptable_variations || [];
                            const updated = removeVariation(currentVariations, vIndex);
                            config.onChange(index, { acceptable_variations: updated });
                          }}
                          className="text-blue-600 dark:text-blue-400 hover:text-blue-800 dark:hover:text-blue-200"
                        >
                          <X className="h-3 w-3" />
                        </button>
                      </div>
                    ))}
                  </div>
                )}

                {/* Add new variation */}
                <div className="flex gap-2">
                  <input
                    type="text"
                    value={newVariations[`${config.keyPrefix}-${index}`] || ''}
                    onChange={(e) => setNewVariations({
                      ...newVariations,
                      [`${config.keyPrefix}-${index}`]: e.target.value
                    })}
                    onKeyPress={(e) => {
                      if (e.key === 'Enter') {
                        e.preventDefault();
                        const variationKey = `${config.keyPrefix}-${index}`;
                        const variation = newVariations[variationKey]?.trim();
                        if (variation) {
                          const currentVariations = answer.acceptable_variations || [];
                          const result = addVariation(currentVariations, variation, answer.answer);

                          if (result.errors.length > 0) {
                            toast.error(result.errors[0]);
                            return;
                          }

                          config.onChange(index, { acceptable_variations: result.updated });
                          setNewVariations({ ...newVariations, [variationKey]: '' });
                        }
                      }
                    }}
                    placeholder={getVariationPlaceholder(questionContext.answer_format)}
                    className="flex-1 px-3 py-1 text-sm border border-gray-300 dark:border-gray-600 rounded bg-white dark:bg-gray-700 text-gray-900 dark:text-white"
                  />
                  <Button
                    size="sm"
                    variant="outline"
                    onClick={() => {
                      const variationKey = `${config.keyPrefix}-${index}`;
                      const variation = newVariations[variationKey]?.trim();
                      if (variation) {
                        const currentVariations = answer.acceptable_variations || [];
                        const result = addVariation(currentVariations, variation, answer.answer);

                        if (result.errors.length > 0) {
                          toast.error(result.errors[0]);
                          return;
                        }

                        config.onChange(index, { acceptable_variations: result.updated });
                        setNewVariations({ ...newVariations, [variationKey]: '' });
                      }
                    }}
                    disabled={!newVariations[`${config.keyPrefix}-${index}`]?.trim()}
                  >
                    <Plus className="h-3 w-3" />
                  </Button>
                </div>
              </div>
            )}
          </div>
        ))}
      </div>
    );
  };

  const renderOptionsEditorList = (
    options: EditableOption[] | undefined,
    config: {
      onChange: (index: number, updates: Partial<EditableOption>) => void;
      onRemove: (index: number) => void;
      onAdd: () => void;
      title: string;
      emptyLabel: string;
      keyPrefix: string;
    }
  ) => {
    const list = Array.isArray(options) ? options : [];

    return (
      <div className="space-y-3">
        <div className="flex items-center justify-between">
          <h4 className="text-sm font-semibold text-gray-800 dark:text-gray-200 flex items-center gap-2">
            <List className="h-4 w-4" /> {config.title}
          </h4>
          <Button
            size="sm"
            variant="outline"
            onClick={config.onAdd}
          >
            <Plus className="h-4 w-4 mr-1" /> Add option
          </Button>
        </div>

        {list.length === 0 && (
          <div className="rounded-lg border border-dashed border-gray-300 dark:border-gray-600 bg-gray-50 dark:bg-gray-800/50 p-4 text-sm text-gray-600 dark:text-gray-300">
            {config.emptyLabel}
          </div>
        )}

        {list.map((option, index) => (
          <div
            key={`${config.keyPrefix}-option-${index}`}
            className={cn(
              'rounded-lg border p-4 space-y-3 transition-colors',
              option?.is_correct
                ? 'border-green-300 bg-green-50 dark:border-green-600 dark:bg-green-900/20'
                : 'border-gray-200 bg-white dark:border-gray-700 dark:bg-gray-900'
            )}
          >
            <div className="grid gap-3 md:grid-cols-[80px_minmax(0,1fr)]">
              <FormField
                id={`${config.keyPrefix}-option-${index}-label`}
                label="Label"
                className="mb-0"
              >
                <Input
                  id={`${config.keyPrefix}-option-${index}-label`}
                  value={option?.label ?? String.fromCharCode(65 + index)}
                  onChange={event => config.onChange(index, { label: event.target.value })}
                />
              </FormField>
              <FormField
                id={`${config.keyPrefix}-option-${index}-text`}
                label="Option text"
                className="mb-0"
              >
                <RichTextEditor
                  value={option?.text ?? ''}
                  onChange={(content) => config.onChange(index, { text: content })}
                  placeholder="Enter the option text"
                  ariaLabel="Answer option rich text editor"
                  className="min-h-[140px]"
                />
              </FormField>
            </div>

            <div className="flex items-center justify-between">
              <label className="inline-flex items-center gap-2 text-sm font-medium text-gray-700 dark:text-gray-300">
                <input
                  type="checkbox"
                  checked={Boolean(option?.is_correct)}
                  onChange={event => config.onChange(index, { is_correct: event.target.checked })}
                  className="h-4 w-4 rounded border-gray-300 text-green-600 focus:ring-green-500"
                />
                Mark as correct answer
              </label>
              <Button
                variant="ghost"
                size="icon"
                onClick={() => config.onRemove(index)}
                aria-label="Remove option"
              >
                <Trash2 className="h-4 w-4" />
              </Button>
            </div>
          </div>
        ))}
      </div>
    );
  };

  // Render inline attachment display with preview
  const renderInlineAttachments = (
    attachments: any[] | undefined,
    contextLabel: string
  ) => {
    if (!attachments || attachments.length === 0) {
      return null;
    }

    return (
      <div className="mt-3 space-y-2">
        <h5 className="text-xs font-semibold text-gray-700 dark:text-gray-300 flex items-center gap-2">
          <ImageIcon className="h-3.5 w-3.5" />
          Attached Figure{attachments.length > 1 ? 's' : ''} for {contextLabel}
        </h5>
        <div className="bg-gray-50 dark:bg-gray-900 rounded-lg p-3 border border-gray-200 dark:border-gray-700">
          <div className="flex flex-wrap gap-3">
            {attachments.map((attachment, index) => {
              const imageSrc = attachment.url || attachment.file_url || attachment.dataUrl || attachment.data;
              const fileName = attachment.file_name || `Attachment ${index + 1}`;
              const isImage = imageSrc && (
                attachment.file_type?.startsWith('image/') ||
                imageSrc.startsWith('data:image/') ||
                /\.(jpg|jpeg|png|gif|webp|svg)$/i.test(fileName)
              );

              return (
                <div
                  key={attachment.id || index}
                  className="group relative bg-white dark:bg-gray-800 rounded-lg overflow-hidden border border-gray-200 dark:border-gray-700 hover:border-blue-400 dark:hover:border-blue-500 transition-all shadow-sm hover:shadow-md"
                  style={{ maxWidth: '200px' }}
                >
                  {isImage && imageSrc ? (
                    <div className="relative">
                      <img
                        src={imageSrc}
                        alt={fileName}
                        className="w-full h-auto object-contain"
                        style={{ maxHeight: '150px' }}
                      />
                      <div className="absolute inset-0 bg-black bg-opacity-0 group-hover:bg-opacity-10 transition-opacity flex items-center justify-center opacity-0 group-hover:opacity-100">
                        <button
                          className="bg-white dark:bg-gray-800 text-gray-800 dark:text-gray-200 rounded-full p-2 shadow-lg hover:scale-110 transition-transform"
                          onClick={() => {
                            // Preview image in a modal or new window
                            const preview = window.open('', '_blank');
                            if (preview) {
                              preview.document.write(`<img src="${imageSrc}" style="max-width: 100%; height: auto;" />`);
                            }
                          }}
                          title="Preview image"
                        >
                          <ZoomIn className="h-4 w-4" />
                        </button>
                      </div>
                    </div>
                  ) : (
                    <div className="flex flex-col items-center justify-center p-4 text-gray-500 dark:text-gray-400">
                      <FileText className="h-8 w-8 mb-2" />
                      <p className="text-xs text-center truncate w-full px-2">{fileName}</p>
                    </div>
                  )}
                  <div className="px-2 py-1.5 bg-gray-100 dark:bg-gray-800 border-t border-gray-200 dark:border-gray-700">
                    <p className="text-[10px] text-gray-600 dark:text-gray-400 truncate" title={fileName}>
                      {fileName}
                    </p>
                  </div>
                </div>
              );
            })}
          </div>
        </div>
      </div>
    );
  };

  const questionTypeOptions = useMemo(
    () => [
      { value: 'mcq' as const, label: 'Multiple choice' },
      { value: 'tf' as const, label: 'True / False' },
      { value: 'descriptive' as const, label: 'Descriptive' },
      { value: 'calculation' as const, label: 'Calculation' },
      { value: 'diagram' as const, label: 'Diagram' },
      { value: 'essay' as const, label: 'Essay' }
    ],
    []
  );

  const difficultyOptions = useMemo(
    () =>
      ['Easy', 'Medium', 'Hard'].map(value => ({
        value,
        label: value,
      })),
    []
  );

  const answerFormatOptions = useMemo(
    () =>
      ANSWER_FORMAT_OPTIONS.map(option => ({
        value: option.value,
        label: option.label,
      })),
    []
  );

  const answerRequirementOptions = useMemo(
    () =>
      ANSWER_REQUIREMENT_OPTIONS.map(option => ({
        value: option.value,
        label: option.label,
      })),
    []
  );
  // Memoize questions array to prevent unnecessary re-renders
  const memoizedQuestions = useMemo(() => {
    return questions.map(q => ({
      ...q,
      correct_answers: q.correct_answers || [] // Ensure correct_answers is always an array
    }));
  }, [questions, importSessionId]);

  // Initialize review session
  useEffect(() => {
    // Prevent duplicate initialization
    if (isInitializedRef.current && importSessionId) {
      return;
    }

    // Create new abort controller
    abortControllerRef.current = new AbortController();

    initializeReviewSession();

    return () => {
      // Cleanup: abort any pending operations
      if (abortControllerRef.current) {
        abortControllerRef.current.abort();
      }
    };
  }, [importSessionId]); // Only depend on importSessionId, not questions

  // Check if ready to import
  useEffect(() => {
    const allReviewed = Object.values(reviewStatuses).every(status => status.isReviewed);
    const simulationPassed = !requireSimulation || (simulationResults && simulationResults.percentage >= 70);
    const canImport = allReviewed && simulationPassed;

    if (allReviewed && onAllQuestionsReviewed) {
      onAllQuestionsReviewed();
    }

    if (onImportReady) {
      onImportReady(canImport);
    }

    if (onReviewSummaryChange) {
      const total = memoizedQuestions.length;
      const reviewed = Object.values(reviewStatuses).filter(status => status.isReviewed).length;
      const withIssues = Object.values(reviewStatuses).filter(status => status.hasIssues).length;

      onReviewSummaryChange({
        total,
        reviewed,
        withIssues,
        allReviewed: total > 0 && reviewed === total,
      });
    }
  }, [
    reviewStatuses,
    simulationResults,
    requireSimulation,
    onAllQuestionsReviewed,
    onImportReady,
    onReviewSummaryChange,
    memoizedQuestions.length,
  ]);

  useEffect(() => {
    if (onReviewLoadingChange) {
      onReviewLoadingChange(isInitializing);
    }
  }, [isInitializing, onReviewLoadingChange]);

  // Auto-fill empty answer_format and answer_requirement fields when questions load
  useEffect(() => {
    if (!memoizedQuestions || memoizedQuestions.length === 0 || isInitializing) {
      return;
    }

    // Check each question and auto-fill if needed
    memoizedQuestions.forEach(question => {
      if (!question.answer_format || !question.answer_requirement) {
        const updates = autoFillAnswerFields(question);

        if (Object.keys(updates).length > 0) {
          console.log(`Auto-filling answer fields for question ${question.question_number}:`, updates);
          commitQuestionUpdate(question, updates);
        }
      }
    });
  }, [memoizedQuestions, isInitializing, autoFillAnswerFields, commitQuestionUpdate]);

  const initializeReviewSession = useCallback(async () => {
    // Check if already initialized
    if (isInitializedRef.current && importSessionId) {
      console.log('Review session already initialized, skipping...');
      return;
    }

    try {
      setIsInitializing(true);
      setSyncError(null);

      console.log('Initializing review session...', { importSessionId, questionCount: memoizedQuestions.length });

      // If no importSessionId, initialize with local-only state (review progress won't be persisted)
      if (!importSessionId) {
        console.warn('No import session ID provided - review progress will not be persisted to database');
        // Initialize local state for questions
        const statusMap: Record<string, ReviewStatus> = {};
        memoizedQuestions.forEach(q => {
          statusMap[q.id] = {
            questionId: q.id,
            isReviewed: false,
            hasIssues: false,
            issueCount: 0,
            needsAttention: false
          };
        });
        setReviewStatuses(statusMap);
        isInitializedRef.current = true;
        console.log('Initialized local-only review state for', memoizedQuestions.length, 'questions');
        return;
      }

      // Get current user with retry
      let user = null;
      let authRetries = 0;
      while (authRetries < 3) {
        try {
          const { data, error } = await supabase.auth.getUser();
          if (error) throw error;
          user = data.user;
          break;
        } catch (authError) {
          authRetries++;
          console.warn(`Auth attempt ${authRetries} failed:`, authError);
          if (authRetries === 3) throw authError;
          await new Promise(resolve => setTimeout(resolve, 1000 * authRetries));
        }
      }

      if (!user) {
        setSyncError('User not authenticated. Please log in again.');
        toast.error('User not authenticated');
        return;
      }

      // Use the importSessionId directly (no separate review sessions table)
      setLocalSessionId(importSessionId);
      console.log('Using import session for review tracking:', importSessionId);

      // Load existing review statuses for this import session
      const { data: existingStatuses, error: statusError } = await supabase
        .from('question_import_review_status')
        .select('*')
        .eq('import_session_id', importSessionId);

      if (statusError) {
        console.error('Error fetching review statuses:', statusError);
        throw statusError;
      }

      if (existingStatuses && existingStatuses.length > 0) {
        const statusMap: Record<string, ReviewStatus> = {};
        existingStatuses.forEach(status => {
          statusMap[status.question_identifier] = {
            questionId: status.question_identifier,
            isReviewed: status.is_reviewed,
            reviewedAt: status.reviewed_at,
            hasIssues: status.has_issues,
            issueCount: status.issue_count,
            needsAttention: status.needs_attention
          };
        });
        setReviewStatuses(statusMap);
        console.log(`Loaded ${existingStatuses.length} existing review statuses`);
      } else {
        // No existing statuses - initialize new ones
        console.log('Initializing new review statuses for import session...');

        const initialStatuses = memoizedQuestions.map(q => ({
          import_session_id: importSessionId,
          question_identifier: q.id,
          question_number: q.question_number,
          question_data: q,
          is_reviewed: false,
          has_issues: false,
          issue_count: 0,
          validation_status: 'pending'
        }));

        const { error: insertError } = await supabase
          .from('question_import_review_status')
          .insert(initialStatuses);

        if (insertError) {
          console.error('Error inserting review statuses:', insertError);
          throw insertError;
        }

        // Initialize local state
        const statusMap: Record<string, ReviewStatus> = {};
        memoizedQuestions.forEach(q => {
          statusMap[q.id] = {
            questionId: q.id,
            isReviewed: false,
            hasIssues: false,
            issueCount: 0,
            needsAttention: false
          };
        });
        setReviewStatuses(statusMap);
        console.log(`Initialized ${memoizedQuestions.length} review statuses`);
      }

      // Load simulation results if they exist
      const { data: simResults, error: simError } = await supabase
        .from('question_import_simulation_results')
        .select('*')
        .eq('import_session_id', importSessionId)
        .order('created_at', { ascending: false })
        .limit(1)
        .maybeSingle();

      if (simError) {
        console.warn('Error fetching simulation results (non-critical):', simError);
      } else if (simResults) {
        setSimulationResults({
          totalQuestions: simResults.total_questions,
          answeredQuestions: simResults.answered_questions,
          correctAnswers: simResults.correct_answers,
          partiallyCorrect: simResults.partially_correct,
          incorrectAnswers: simResults.incorrect_answers,
          totalMarks: simResults.total_marks,
          earnedMarks: parseFloat(simResults.earned_marks),
          percentage: parseFloat(simResults.percentage),
          timeSpent: simResults.time_spent_seconds,
          questionResults: simResults.question_results || []
        });
        console.log('Loaded simulation results');
      }

      // Mark as initialized
      isInitializedRef.current = true;
      console.log('Review session initialization complete');
    } catch (error: any) {
      console.error('Error initializing review session:', error);
      const errorMessage = error?.message || 'Failed to initialize review session';
      setSyncError(errorMessage);
      toast.error(`Unable to sync question review progress: ${errorMessage}`);
      setRetryCount(prev => prev + 1);
    } finally {
      setIsInitializing(false);
    }
  }, [importSessionId, memoizedQuestions, paperTitle, paperDuration, totalMarks, requireSimulation]);

  const handleToggleReview = async (questionId: string) => {
    if (!localSessionId) return;

    const currentStatus = reviewStatuses[questionId];
    const newReviewedState = !currentStatus?.isReviewed;

    try {
      // Update in database
      const { error } = await supabase
        .from('question_import_review_status')
        .update({
          is_reviewed: newReviewedState,
          reviewed_at: newReviewedState ? new Date().toISOString() : null,
          reviewed_by: newReviewedState ? (await supabase.auth.getUser()).data.user?.id : null
        })
        .eq('import_session_id', localSessionId)
        .eq('question_identifier', questionId);

      if (error) throw error;

      // Update local state
      setReviewStatuses(prev => ({
        ...prev,
        [questionId]: {
          ...prev[questionId],
          isReviewed: newReviewedState,
          reviewedAt: newReviewedState ? new Date().toISOString() : undefined
        }
      }));

      toast.success(
        newReviewedState ? 'Question marked as reviewed' : 'Review status removed',
        {
          id: 'question-review-status',
          duration: 3500,
        },
      );
    } catch (error) {
      console.error('Error updating review status:', error);
      toast.error('Failed to update review status', {
        id: 'question-review-error',
      });
    }
  };

  const handleMarkAllReviewed = useCallback(async () => {
    if (!localSessionId) {
      return;
    }

    const unreviewedQuestionIds = memoizedQuestions
      .map(question => question.id)
      .filter((id): id is string => Boolean(id) && !reviewStatuses[id]?.isReviewed);

    if (unreviewedQuestionIds.length === 0) {
      toast.info('All questions are already marked as reviewed.', {
        id: 'question-bulk-review-info',
      });
      return;
    }

    setIsBulkReviewing(true);

    try {
      const now = new Date().toISOString();
      const { data: userData } = await supabase.auth.getUser();
      const reviewerId = userData?.user?.id ?? null;

      const { error } = await supabase
        .from('question_import_review_status')
        .update({
          is_reviewed: true,
          reviewed_at: now,
          reviewed_by: reviewerId,
        })
        .eq('import_session_id', localSessionId)
        .in('question_identifier', unreviewedQuestionIds);

      if (error) {
        throw error;
      }

      setReviewStatuses(prev => {
        const updated = { ...prev };
        unreviewedQuestionIds.forEach(id => {
          const existing = updated[id];
          updated[id] = {
            ...(existing ?? { questionId: id }),
            isReviewed: true,
            reviewedAt: now,
          };
        });
        return updated;
      });

      toast.success(`Marked ${unreviewedQuestionIds.length} question${unreviewedQuestionIds.length === 1 ? '' : 's'} as reviewed.`, {
        id: 'question-bulk-review-success',
        duration: 4000,
      });
    } catch (error) {
      console.error('Failed to mark all questions as reviewed:', error);
      toast.error('Unable to mark all questions as reviewed. Please try again.', {
        id: 'question-bulk-review-error',
      });
    } finally {
      setIsBulkReviewing(false);
    }
  }, [memoizedQuestions, localSessionId, reviewStatuses]);

  const handleStartSimulation = () => {
    // Validate questions before requesting simulation from parent
    const invalidQuestions = memoizedQuestions.filter(q =>
      !q.id || !q.question_number || !q.question_text || q.marks === undefined
    );

    if (invalidQuestions.length > 0) {
      toast.error(
        `${invalidQuestions.length} question(s) have missing required data. Please fix before starting test.`,
        {
          id: 'question-validation-error',
          duration: 6000,
        },
      );
      console.error('Invalid questions:', invalidQuestions);
      return;
    }

    // Request parent component to handle simulation
    if (onRequestSimulation) {
      onRequestSimulation();
    } else {
      toast.error('Simulation is not available in this context. Use the main test simulation button.', {
        id: 'question-simulation-error',
      });
    }
  };

  const handleRetrySync = () => {
    isInitializedRef.current = false;
    setLocalSessionId(null);
    setSyncError(null);
    initializeReviewSession();
  };

  const handleSimulationComplete = async (results: SimulationResults) => {
    if (!localSessionId) return;

    try {
      // Get current user
      const { data: { user } } = await supabase.auth.getUser();
      if (!user) return;

      // Save simulation results to database
      const { error } = await supabase
        .from('question_import_simulation_results')
        .insert({
          import_session_id: localSessionId,
          user_id: user.id,
          simulation_completed_at: new Date().toISOString(),
          total_questions: results.totalQuestions,
          answered_questions: results.answeredQuestions,
          correct_answers: results.correctAnswers,
          partially_correct: results.partiallyCorrect,
          incorrect_answers: results.incorrectAnswers,
          total_marks: results.totalMarks,
          earned_marks: results.earnedMarks,
          percentage: results.percentage,
          time_spent_seconds: results.timeSpent,
          passed: results.percentage >= 70,
          pass_threshold: 70.0,
          question_results: results.questionResults
        });

      if (error) throw error;

      // Update import session with simulation results
      await supabase
        .from('past_paper_import_sessions')
        .update({
          simulation_completed: true,
          simulation_passed: results.percentage >= 70,
          updated_at: new Date().toISOString()
        })
        .eq('id', localSessionId);

      setSimulationResults(results);
      toast.success('Simulation completed successfully');
    } catch (error) {
      console.error('Error saving simulation results:', error);
      toast.error('Failed to save simulation results');
    }
  };


  const toggleQuestionExpansion = (questionId: string) => {
    setExpandedQuestions(prev => {
      const newSet = new Set(prev);
      if (newSet.has(questionId)) {
        newSet.delete(questionId);
      } else {
        newSet.add(questionId);
      }
      return newSet;
    });
  };

  const expandAll = () => {
    setExpandedQuestions(new Set(questions.map(q => q.id)));
  };

  const collapseAll = () => {
    setExpandedQuestions(new Set());
  };

  if (isInitializing) {
    return (
      <div className="flex items-center justify-center p-12">
        <div className="text-center">
          <div className="animate-spin rounded-full h-12 w-12 border-b-2 border-blue-600 mx-auto mb-4"></div>
          <p className="text-gray-600 dark:text-gray-400">Initializing review session...</p>
        </div>
      </div>
    );
  }


  const reviewedCount = Object.values(reviewStatuses).filter(s => s.isReviewed).length;
  const questionsWithIssues = Object.values(reviewStatuses).filter(s => s.hasIssues).length;
  const allReviewed = reviewedCount === memoizedQuestions.length;
  const simulationPassed = simulationResults && simulationResults.percentage >= 70;

  return (
    <div className="space-y-6">
      {/* Sync Error Banner */}
      {syncError && (
        <div className="bg-red-50 dark:bg-red-900/20 border-2 border-red-300 dark:border-red-700 rounded-xl p-4">
          <div className="flex items-start gap-3">
            <AlertTriangle className="h-5 w-5 text-red-600 dark:text-red-400 flex-shrink-0 mt-0.5" />
            <div className="flex-1">
              <h4 className="font-semibold text-red-900 dark:text-red-100 mb-1">
                Unable to sync question review progress
              </h4>
              <p className="text-sm text-red-700 dark:text-red-300 mb-3">
                {syncError}
              </p>
              <Button onClick={handleRetrySync} variant="outline" size="sm">
                <RefreshCw className="h-4 w-4 mr-2" />
                Retry Connection
              </Button>
            </div>
          </div>
        </div>
      )}

      {/* Review Progress Card */}
      <div className="bg-gradient-to-r from-blue-50 to-indigo-50 dark:from-blue-900/20 dark:to-indigo-900/20 border border-blue-200 dark:border-blue-800 rounded-xl p-6">
        <div className="flex items-start justify-between mb-4">
          <div>
            <h3 className="text-lg font-semibold text-gray-900 dark:text-white mb-2 flex items-center gap-2">
              Question Review & Validation
              <span className="inline-flex items-center px-2 py-0.5 rounded text-xs font-medium bg-blue-100 text-blue-800 dark:bg-blue-900/30 dark:text-blue-300">
                {memoizedQuestions.length} question{memoizedQuestions.length !== 1 ? 's' : ''}
              </span>
            </h3>
            <p className="text-sm text-gray-600 dark:text-gray-400">
              Click any question card to expand/collapse. Review each question carefully before importing to the question bank.
            </p>
          </div>
          <div className="flex gap-2 flex-wrap justify-end">
            <Button onClick={expandAll} variant="outline" size="sm">
              Expand All
            </Button>
            <Button onClick={collapseAll} variant="outline" size="sm">
              Collapse All
            </Button>
            <Button
              onClick={handleMarkAllReviewed}
              variant="success"
              size="sm"
              leftIcon={<CheckCircle className="h-4 w-4" />}
              loading={isBulkReviewing}
              loadingText="Confirming..."
              disabled={memoizedQuestions.length === 0 || reviewedCount === memoizedQuestions.length}
              tooltip="Mark every question in this import as reviewed"
            >
              Confirm All
            </Button>
          </div>
        </div>

        <ReviewProgress
          total={memoizedQuestions.length}
          reviewed={reviewedCount}
          withIssues={questionsWithIssues}
        />

        {/* Simulation Card */}
        {requireSimulation && (
          <div className="mt-6 pt-6 border-t border-blue-200 dark:border-blue-700">
            <div className="flex items-start justify-between">
              <div className="flex items-start gap-3">
                <PlayCircle className="h-6 w-6 text-blue-600 dark:text-blue-400 flex-shrink-0 mt-0.5" />
                <div>
                  <h4 className="font-semibold text-gray-900 dark:text-white mb-1">
                    Test Simulation {simulationResults ? '(Completed)' : '(Required)'}
                  </h4>
                  <p className="text-sm text-gray-600 dark:text-gray-400 mb-2">
                    {simulationResults
                      ? `Score: ${simulationResults.percentage}% (${simulationResults.earnedMarks}/${simulationResults.totalMarks} marks)`
                      : 'Complete a test simulation to validate question quality'
                    }
                  </p>
                  {simulationResults && (
                    <div className="flex items-center gap-4 text-xs text-gray-600 dark:text-gray-400">
                      <span>✓ {simulationResults.correctAnswers} correct</span>
                      <span>⚠ {simulationResults.partiallyCorrect} partial</span>
                      <span>✗ {simulationResults.incorrectAnswers} incorrect</span>
                      <span>⏱ {Math.floor(simulationResults.timeSpent / 60)}m {simulationResults.timeSpent % 60}s</span>
                    </div>
                  )}
                </div>
              </div>
              <Button
                onClick={handleStartSimulation}
                variant={simulationResults ? 'outline' : 'default'}
                size="sm"
              >
                <PlayCircle className="h-4 w-4 mr-2" />
                {simulationResults ? 'Retake Test' : 'Start Test'}
              </Button>
            </div>
          </div>
        )}
      </div>

      {/* Questions List */}
      <div className="space-y-4">
        {memoizedQuestions.map((question, index) => {
          const status = reviewStatuses[question.id] || {
            questionId: question.id,
            isReviewed: false,
            hasIssues: false,
            issueCount: 0
          };
          const isExpanded = expandedQuestions.has(question.id);
          const requiresFigure = Boolean(question.figure_required ?? question.figure);
          const attachmentsCount = getQuestionAttachmentCount(question);
          const hasFigureAttachment = attachmentsCount > 0;
          const attachmentBadgeLabel = attachmentsCount > 0
            ? `${attachmentsCount} attachment${attachmentsCount === 1 ? '' : 's'}`
            : requiresFigure
            ? 'Attachment missing'
            : null;
          const attachmentBadgeClass = attachmentsCount > 0
            ? requiresFigure
              ? 'bg-emerald-100 text-emerald-700 dark:bg-emerald-900/40 dark:text-emerald-200'
              : 'bg-blue-100 text-blue-700 dark:bg-blue-900/30 dark:text-blue-200'
            : 'bg-rose-100 text-rose-700 dark:bg-rose-900/40 dark:text-rose-200';
          const { unitId: selectedUnitId, topicId: selectedTopicId, subtopicId: selectedSubtopicId } =
            getEffectiveSelections(question);
          const selectedUnit = selectedUnitId ? units.find(unit => unit.id === selectedUnitId) : undefined;
          const selectedTopic = selectedTopicId ? topics.find(topic => topic.id === selectedTopicId) : undefined;
          const selectedSubtopic = selectedSubtopicId
            ? subtopics.find(subtopic => subtopic.id === selectedSubtopicId)
            : undefined;
          const availableTopics = selectedUnitId
            ? topics.filter(topic => (topic.unit_id ?? '') === selectedUnitId)
            : topics;
          const availableSubtopics = selectedTopicId
            ? subtopics.filter(subtopic => (subtopic.topic_id ?? '') === selectedTopicId)
            : subtopics;
          const unitPlaceholder = isLoadingTaxonomy
            ? 'Loading units...'
            : units.length === 0
            ? 'No units available'
            : !selectedUnitId && question.unit
            ? `Current: ${question.unit}`
            : 'Select unit...';
          const topicPlaceholder = isLoadingTaxonomy
            ? 'Loading topics...'
            : availableTopics.length === 0
            ? selectedUnitId
              ? 'No topics for selected unit'
              : 'No topics available'
            : !selectedTopicId && question.topic
            ? `Current: ${question.topic}`
            : 'Select topic...';
          const subtopicPlaceholder = isLoadingTaxonomy
            ? 'Loading subtopics...'
            : availableSubtopics.length === 0
            ? selectedTopicId
              ? 'No subtopics for selected topic'
              : 'No subtopics available'
            : !selectedSubtopicId && question.subtopic
            ? `Current: ${question.subtopic}`
            : 'Select subtopic...';
          const questionTypeSelectOptions = [...questionTypeOptions];
          if (
            question.question_type &&
            !questionTypeSelectOptions.some(option => option.value === question.question_type)
          ) {
            questionTypeSelectOptions.push({
              value: question.question_type,
              label: formatOptionLabel(question.question_type),
            });
          }
          const difficultyValue = question.difficulty ?? '';
          const difficultySelectOptions = [...difficultyOptions];
          if (difficultyValue && !difficultySelectOptions.some(option => option.value === difficultyValue)) {
            difficultySelectOptions.push({ value: difficultyValue, label: formatOptionLabel(difficultyValue) });
          }
          const unitOptions = units.map(unit => ({ value: unit.id, label: unit.name }));
          if (selectedUnitId && !unitOptions.some(option => option.value === selectedUnitId)) {
            unitOptions.push({
              value: selectedUnitId,
              label: selectedUnit?.name ?? question.unit ?? 'Selected unit unavailable',
            });
          }
          const topicOptions = availableTopics.map(topic => ({ value: topic.id, label: topic.name }));
          if (selectedTopicId && !topicOptions.some(option => option.value === selectedTopicId)) {
            topicOptions.push({
              value: selectedTopicId,
              label: selectedTopic?.name ?? question.topic ?? 'Selected topic unavailable',
            });
          }
          const subtopicOptions = availableSubtopics.map(subtopic => ({ value: subtopic.id, label: subtopic.name }));
          if (selectedSubtopicId && !subtopicOptions.some(option => option.value === selectedSubtopicId)) {
            subtopicOptions.push({
              value: selectedSubtopicId,
              label: selectedSubtopic?.name ?? question.subtopic ?? 'Selected subtopic unavailable',
            });
          }
          const answerFormatValue = question.answer_format ?? '';
          const answerFormatSelectOptions = [...answerFormatOptions];
          if (answerFormatValue && !answerFormatSelectOptions.some(option => option.value === answerFormatValue)) {
            answerFormatSelectOptions.push({ value: answerFormatValue, label: formatOptionLabel(answerFormatValue) });
          }
          const answerRequirementValue = question.answer_requirement ?? '';
          const answerRequirementSelectOptions = [...answerRequirementOptions];
          if (
            answerRequirementValue &&
            !answerRequirementSelectOptions.some(option => option.value === answerRequirementValue)
          ) {
            answerRequirementSelectOptions.push({
              value: answerRequirementValue,
              label: formatOptionLabel(answerRequirementValue),
            });
          }
          // Check if this question has validation errors
          const hasValidationErrors = validationErrors[question.id] && validationErrors[question.id].length > 0;
          const validationErrorMessages = hasValidationErrors ? validationErrors[question.id] : [];

          const baseCardClass = hasValidationErrors
            ? 'border-red-400 dark:border-red-600 bg-red-50/30 dark:bg-red-900/10 ring-2 ring-red-400/60'
            : status.isReviewed
            ? 'border-green-300 dark:border-green-700 bg-green-50/30 dark:bg-green-900/10'
            : status.hasIssues
            ? 'border-yellow-300 dark:border-yellow-700 bg-yellow-50/30 dark:bg-yellow-900/10'
            : 'border-gray-200 dark:border-gray-700 bg-white dark:bg-gray-900';
          const figureHighlightClass = requiresFigure
            ? hasFigureAttachment
              ? 'ring-1 ring-green-300/40'
              : 'border-amber-300 dark:border-amber-500 ring-2 ring-amber-300/60 bg-amber-50/30 dark:bg-amber-900/20'
            : '';

          return (
            <div
              key={question.id}
              className={cn('rounded-xl transition-all shadow-sm border', baseCardClass, hasValidationErrors ? '' : figureHighlightClass)}
            >
              <div
                className="px-6 py-4 flex items-center justify-between gap-6 border-b border-gray-200 dark:border-gray-700 cursor-pointer hover:bg-gray-50 dark:hover:bg-gray-800/40 transition-colors"
                onClick={() => toggleQuestionExpansion(question.id)}
              >
                <div className="flex items-start gap-4">
                  <button
                    onClick={(event) => {
                      event.stopPropagation();
                      toggleQuestionExpansion(question.id);
                    }}
                    className="mt-1 text-gray-500 hover:text-gray-700 dark:text-gray-400 dark:hover:text-gray-200"
                    aria-label={isExpanded ? 'Collapse question' : 'Expand question'}
                  >
                    {isExpanded ? <ChevronUp className="h-5 w-5" /> : <ChevronDown className="h-5 w-5" />}
                  </button>
                  <div>
                    <div className="flex flex-wrap items-center gap-2">
                      <h4 className="font-semibold text-gray-900 dark:text-white">
                        Question {question.question_number}
                      </h4>
                      <span className="text-xs text-gray-500 dark:text-gray-400">#{index + 1}</span>
                      {hasValidationErrors && (
                        <span
                          className="inline-flex items-center gap-1 rounded-full px-2 py-1 text-[11px] font-semibold bg-red-100 text-red-700 dark:bg-red-900/40 dark:text-red-200"
                          title={validationErrorMessages.join('; ')}
                        >
                          <AlertTriangle className="h-3 w-3" />
                          {validationErrorMessages.length} Validation Error{validationErrorMessages.length !== 1 ? 's' : ''}
                        </span>
                      )}
                      {requiresFigure && (
                        <span
                          className={cn(
                            'inline-flex items-center gap-1 rounded-full px-2 py-0.5 text-[11px] font-semibold',
                            hasFigureAttachment
                              ? 'bg-green-100 text-green-700 dark:bg-green-900/40 dark:text-green-200'
                              : 'bg-amber-100 text-amber-700 dark:bg-amber-900/40 dark:text-amber-200'
                          )}
                        >
                          <ImageIcon className="h-3 w-3" />
                          {hasFigureAttachment ? 'Figure attached' : 'Figure required'}
                        </span>
                      )}
                      {attachmentBadgeLabel && (
                        <span
                          className={cn(
                            'inline-flex items-center gap-1 rounded-full px-2 py-0.5 text-[11px] font-semibold',
                            attachmentBadgeClass
                          )}
                        >
                          <Paperclip className="h-3 w-3" />
                          {attachmentBadgeLabel}
                        </span>
                      )}
                    </div>
                    <p className="text-sm text-gray-600 dark:text-gray-400">
                      {question.marks} mark{question.marks === 1 ? '' : 's'} • {question.question_type}
                    </p>
                    {(question.unit || question.topic || question.subtopic || question.difficulty || question.answer_requirement || question.answer_format) && (
                      <div className="mt-2 flex flex-wrap items-center gap-2">
                        {question.unit && (
                          <span className="inline-flex items-center gap-1 rounded-full bg-blue-50 px-2 py-0.5 text-[11px] font-medium text-blue-700 dark:bg-blue-900/30 dark:text-blue-200">
                            Unit: {question.unit}
                          </span>
                        )}
                        {question.topic && (
                          <span className="inline-flex items-center gap-1 rounded-full bg-purple-50 px-2 py-0.5 text-[11px] font-medium text-purple-700 dark:bg-purple-900/30 dark:text-purple-200">
                            Topic: {question.topic}
                          </span>
                        )}
                        {question.subtopic && (
                          <span className="inline-flex items-center gap-1 rounded-full bg-teal-50 px-2 py-0.5 text-[11px] font-medium text-teal-700 dark:bg-teal-900/30 dark:text-teal-200">
                            {question.subtopic}
                          </span>
                        )}
                        {question.difficulty && (
                          <span className="inline-flex items-center gap-1 rounded-full bg-amber-50 px-2 py-0.5 text-[11px] font-medium capitalize text-amber-700 dark:bg-amber-900/30 dark:text-amber-200">
                            {question.difficulty} difficulty
                          </span>
                        )}
                        {question.answer_requirement && (
                          <span className="inline-flex items-center gap-1 rounded-full bg-slate-100 px-2 py-0.5 text-[11px] font-medium text-slate-600 dark:bg-slate-800/60 dark:text-slate-200">
                            Requirement: {question.answer_requirement}
                          </span>
                        )}
                        {question.answer_format && (
                          <span className="inline-flex items-center gap-1 rounded-full bg-emerald-50 px-2 py-0.5 text-[11px] font-medium text-emerald-700 dark:bg-emerald-900/30 dark:text-emerald-200">
                            Format: {question.answer_format}
                          </span>
                        )}
                      </div>
                    )}
                  </div>
                </div>

                <QuestionReviewStatus
                  status={status}
                  onToggleReview={handleToggleReview}
                  showLabel={true}
                  size="md"
                />
              </div>

              {isExpanded && (
                <div className="p-6 space-y-6 animate-in fade-in duration-200">
                  {hasValidationErrors && (
                    <div className="rounded-lg border-2 border-red-300 bg-red-50 dark:border-red-600 dark:bg-red-900/20 p-4 space-y-2">
                      <div className="flex items-start gap-3">
                        <div className="flex h-10 w-10 items-center justify-center rounded-full bg-red-100 text-red-700 dark:bg-red-900/50 dark:text-red-200">
                          <AlertTriangle className="h-5 w-5" />
                        </div>
                        <div className="flex-1 space-y-1">
                          <p className="text-sm font-semibold text-red-900 dark:text-red-100">
                            Validation Errors Detected
                          </p>
                          <p className="text-xs text-red-800 dark:text-red-200">
                            This question has data quality issues that prevent it from being used in the test simulation. Please review and fix the following:
                          </p>
                          <ul className="mt-2 space-y-1 text-xs text-red-800 dark:text-red-200">
                            {validationErrorMessages.map((error, idx) => (
                              <li key={idx} className="flex items-start gap-2">
                                <AlertCircle className="h-3 w-3 mt-0.5 flex-shrink-0" />
                                <span>{error}</span>
                              </li>
                            ))}
                          </ul>
                        </div>
                      </div>
                    </div>
                  )}
                  {requiresFigure && (
                    <div
                      className={cn(
                        'rounded-lg border p-4 flex flex-col gap-3 md:flex-row md:items-start md:justify-between',
                        hasFigureAttachment
                          ? 'border-green-200 bg-green-50 dark:border-green-700/60 dark:bg-green-900/15'
                          : 'border-amber-300 bg-amber-50 dark:border-amber-500 dark:bg-amber-900/20'
                      )}
                    >
                      <div className="flex items-start gap-3">
                        <div
                          className={cn(
                            'flex h-10 w-10 items-center justify-center rounded-full',
                            hasFigureAttachment
                              ? 'bg-green-100 text-green-700 dark:bg-green-900/50 dark:text-green-200'
                              : 'bg-amber-100 text-amber-700 dark:bg-amber-900/60 dark:text-amber-100'
                          )}
                        >
                          <AlertCircle className="h-5 w-5" />
                        </div>
                        <div className="space-y-1">
                          <p className="text-sm font-semibold text-gray-900 dark:text-gray-100">
                            {hasFigureAttachment ? 'Figure ready for review' : 'This question needs a supporting figure'}
                          </p>
                          <p className="text-xs text-gray-600 dark:text-gray-300">
                            Attach the relevant illustration so students have the correct visual reference during the exam.
                          </p>
                          {attachmentsCount > 0 && (
                            <p className="text-xs text-gray-500 dark:text-gray-400">
                              {attachmentsCount} attachment{attachmentsCount === 1 ? '' : 's'} linked to this question.
                            </p>
                          )}
                        </div>
                      </div>
                      <div className="flex items-center gap-2">
                        <Button
                          size="sm"
                          variant={hasFigureAttachment ? 'outline' : 'default'}
                          onClick={(event) => {
                            event.stopPropagation();
                            if (onRequestSnippingTool) {
                              onRequestSnippingTool(question.id);
                            } else {
                              toast.error('Snipping tool is not available in this workflow');
                            }
                          }}
                        >
                          <ImageIcon className="h-4 w-4 mr-1" /> Launch snipping tool
                        </Button>
                      </div>
                    </div>
                  )}

                  <section className="space-y-4">
                    <h4 className="text-sm font-semibold text-gray-800 dark:text-gray-200">Question details</h4>
                    <div className="grid gap-4 md:grid-cols-2 lg:grid-cols-3">
                      <FormField
                        id={`${question.id}-question-text`}
                        label="Question text"
                        className="mb-0 md:col-span-2 lg:col-span-3"
                      >
                        <RichTextEditor
                          value={question.question_text ?? ''}
                          onChange={(content) =>
                            handleQuestionFieldChange(question, 'question_text', content as QuestionDisplayData['question_text'])
                          }
                          placeholder="Compose the full question stem..."
                          ariaLabel="Question text editor"
                        />
                        {renderInlineAttachments(question.attachments, `Question ${question.question_number}`)}
                      </FormField>

                      <FormField
                        id={`${question.id}-marks`}
                        label="Marks"
                        className="mb-0"
                      >
                        <Input
                          id={`${question.id}-marks`}
                          type="number"
                          min={0}
                          value={(question.marks ?? 0).toString()}
                          onChange={(event) => {
                            const value = Number(event.target.value);
                            handleQuestionFieldChange(question, 'marks', Number.isNaN(value) ? question.marks : value);
                          }}
                        />
                      </FormField>

                      <FormField
                        id={`${question.id}-question-type`}
                        label="Question type"
                        className="mb-0"
                      >
                        <Select
                          id={`${question.id}-question-type`}
                          value={question.question_type ?? ''}
                          onChange={(value) =>
                            handleQuestionFieldChange(
                              question,
                              'question_type',
                              (value || undefined) as QuestionDisplayData['question_type']
                            )
                          }
                          options={questionTypeSelectOptions}
                          placeholder="Select question type"
                          usePortal={false}
                        />
                      </FormField>

                      <FormField
                        id={`${question.id}-difficulty`}
                        label="Difficulty"
                        className="mb-0"
                      >
                        <Select
                          id={`${question.id}-difficulty`}
                          value={difficultyValue}
                          onChange={(value) =>
                            handleQuestionFieldChange(
                              question,
                              'difficulty',
                              (value || null) as QuestionDisplayData['difficulty']
                            )
                          }
                          options={difficultySelectOptions}
                          placeholder="Select difficulty"
                          usePortal={false}
                        />
                      </FormField>

                      <FormField
                        id={`${question.id}-unit`}
                        label="Unit"
                        className="mb-0"
                      >
                        <Select
                          id={`${question.id}-unit`}
                          value={selectedUnitId ?? ''}
                          onChange={(value) => handleUnitSelect(question, value)}
                          options={unitOptions}
                          disabled={isLoadingTaxonomy || units.length === 0}
                          placeholder={unitPlaceholder}
                          usePortal={false}
                        />
                      </FormField>

                      <FormField
                        id={`${question.id}-topic`}
                        label="Topic"
                        className="mb-0"
                      >
                        <Select
                          id={`${question.id}-topic`}
                          value={selectedTopicId ?? ''}
                          onChange={(value) => handleTopicSelect(question, value)}
                          options={topicOptions}
                          disabled={
                            isLoadingTaxonomy ||
                            (selectedUnitId ? availableTopics.length === 0 : topics.length === 0)
                          }
                          placeholder={topicPlaceholder}
                          usePortal={false}
                        />
                      </FormField>

                      <FormField
                        id={`${question.id}-subtopic`}
                        label="Subtopic"
                        className="mb-0"
                      >
                        <Select
                          id={`${question.id}-subtopic`}
                          value={selectedSubtopicId ?? ''}
                          onChange={(value) => handleSubtopicSelect(question, value)}
                          options={subtopicOptions}
                          disabled={
                            isLoadingTaxonomy ||
                            (selectedTopicId ? availableSubtopics.length === 0 : subtopics.length === 0)
                          }
                          placeholder={subtopicPlaceholder}
                          usePortal={false}
                        />
                      </FormField>

                      {/* Enhanced Answer Format and Requirement Selector with Validation */}
                      <div className="mb-4 md:col-span-2 lg:col-span-3">
                        <EnhancedAnswerFormatSelector
                          answerFormat={question.answer_format || null}
                          answerRequirement={question.answer_requirement || null}
                          onFormatChange={(value) =>
                            handleQuestionFieldChange(
                              question,
                              'answer_format',
                              (value || null) as QuestionDisplayData['answer_format']
                            )
                          }
                          onRequirementChange={(value) =>
                            handleQuestionFieldChange(
                              question,
                              'answer_requirement',
                              (value || null) as QuestionDisplayData['answer_requirement']
                            )
                          }
                          questionType={question.question_type || 'descriptive'}
                          correctAnswersCount={question.correct_answers?.length || 0}
                          showValidation={true}
                          disabled={false}
                          className="w-full"
                        />
                      </div>

                      <FormField
                        id={`${question.id}-hint`}
                        label="Hint"
                        className="mb-0 md:col-span-2 lg:col-span-3"
                      >
                        <RichTextEditor
                          value={question.hint ?? ''}
                          onChange={(content) =>
                            handleQuestionFieldChange(question, 'hint', content as QuestionDisplayData['hint'])
                          }
                          placeholder="Add any hints that should appear for learners"
                          ariaLabel="Hint rich text editor"
                          className="min-h-[140px]"
                        />
                      </FormField>

                      <FormField
                        id={`${question.id}-explanation`}
                        label="Explanation"
                        className="mb-0 md:col-span-2 lg:col-span-3"
                      >
                        <RichTextEditor
                          value={question.explanation ?? ''}
                          onChange={(content) =>
                            handleQuestionFieldChange(
                              question,
                              'explanation',
                              content as QuestionDisplayData['explanation']
                            )
                          }
                          placeholder="Describe the full explanation or mark scheme guidance"
                          ariaLabel="Explanation rich text editor"
                        />
                      </FormField>

                      <div className="md:col-span-2 lg:col-span-3">
                        <div className="bg-gradient-to-r from-green-50 to-emerald-50 dark:from-green-900/20 dark:to-emerald-900/20 p-4 rounded-lg border border-green-200 dark:border-green-800/40">
                          <div className="flex items-center justify-between">
                            <div className="flex items-center gap-3">
                              <div className={`p-2 rounded-lg ${requiresFigure ? 'bg-[#8CC63F]' : 'bg-gray-400'} transition-colors`}>
                                <svg className="w-5 h-5 text-white" fill="none" viewBox="0 0 24 24" stroke="currentColor">
                                  <path strokeLinecap="round" strokeLinejoin="round" strokeWidth={2} d="M4 16l4.586-4.586a2 2 0 012.828 0L16 16m-2-2l1.586-1.586a2 2 0 012.828 0L20 14m-6-6h.01M6 20h12a2 2 0 002-2V6a2 2 0 00-2-2H6a2 2 0 00-2 2v12a2 2 0 002 2z" />
                                </svg>
                              </div>
                              <div>
                                <p className="text-sm font-medium text-gray-900 dark:text-white">Figure Requirement</p>
                                <p className="text-xs text-gray-600 dark:text-gray-400 mt-0.5">
                                  {requiresFigure
                                    ? 'Students must reference a diagram or figure'
                                    : 'No diagram or figure needed for this question'}
                                </p>
                              </div>
                            </div>
                            <button
                              type="button"
                              onClick={() =>
                                commitQuestionUpdate(question, {
                                  figure_required: !requiresFigure,
                                  figure: !requiresFigure
                                })
                              }
                              className={`relative inline-flex h-6 w-11 items-center rounded-full transition-colors focus:outline-none focus:ring-2 focus:ring-[#8CC63F] focus:ring-offset-2 ${
                                requiresFigure ? 'bg-[#8CC63F]' : 'bg-gray-300 dark:bg-gray-600'
                              }`}
                              role="switch"
                              aria-checked={requiresFigure}
                              aria-label="Toggle figure requirement"
                            >
                              <span
                                className={`inline-block h-4 w-4 transform rounded-full bg-white shadow-lg transition-transform ${
                                  requiresFigure ? 'translate-x-6' : 'translate-x-1'
                                }`}
                              />
                            </button>
                          </div>
                        </div>
                      </div>
                    </div>
                  </section>

                  {(question.question_type === 'mcq' || (question.options && question.options.length > 0)) && (
                    <section className="space-y-3">
                      {renderOptionsEditorList(question.options, {
                        onAdd: () => handleAddOption(question),
                        onChange: (optionIndex, updates) => handleOptionChange(question, optionIndex, updates),
                        onRemove: (optionIndex) => handleRemoveOption(question, optionIndex),
                        title: 'Answer options',
                        emptyLabel: 'No answer options provided. Add options if this question should be multiple choice.',
                        keyPrefix: `question-${question.id}`
                      })}
                    </section>
                  )}

                  <section className="space-y-3">
                    {renderAnswerEditorList(question.correct_answers, {
                      onAdd: () => handleAddCorrectAnswer(question),
                      onChange: (answerIndex, updates) => handleCorrectAnswerChange(question, answerIndex, updates),
                      onRemove: (answerIndex) => handleRemoveCorrectAnswer(question, answerIndex),
                      title: 'Correct answers & mark scheme',
                      emptyLabel: 'No correct answers defined. Add mark scheme entries so the system can validate responses.',
                      keyPrefix: `question-${question.id}`
                    }, {
                      id: question.id,
                      question_type: question.question_type,
                      answer_format: question.answer_format,
                      answer_requirement: question.answer_requirement,
                      marks: question.marks,
                      subject: subjectId
                    })}
                  </section>

                  {Array.isArray(question.parts) && question.parts.length > 0 && (
                    <section className="space-y-4">
                      <h4 className="text-sm font-semibold text-gray-800 dark:text-gray-200">Parts & subparts</h4>
                      {question.parts.map((part, partIndex) => {
                        const partRequiresFigure = Boolean(part.figure_required ?? part.figure);
                        const partHasAttachments = Array.isArray(part.attachments)
                          ? part.attachments.some(att => att.file_url?.startsWith('data:'))
                          : false;
                        const partAnswerFormatValue = part.answer_format ?? '';
                        const partAnswerFormatOptions = [...answerFormatOptions];
                        if (
                          partAnswerFormatValue &&
                          !partAnswerFormatOptions.some(option => option.value === partAnswerFormatValue)
                        ) {
                          partAnswerFormatOptions.push({
                            value: partAnswerFormatValue,
                            label: formatOptionLabel(partAnswerFormatValue),
                          });
                        }
                        const partAnswerRequirementValue = part.answer_requirement ?? '';
                        const partAnswerRequirementOptions = [...answerRequirementOptions];
                        if (
                          partAnswerRequirementValue &&
                          !partAnswerRequirementOptions.some(option => option.value === partAnswerRequirementValue)
                        ) {
                          partAnswerRequirementOptions.push({
                            value: partAnswerRequirementValue,
                            label: formatOptionLabel(partAnswerRequirementValue),
                          });
                        }

                        return (
                          <div
                            key={`question-${question.id}-part-${part.id ?? partIndex}`}
                            className="rounded-lg border border-gray-200 dark:border-gray-700 bg-gray-50/70 dark:bg-gray-900/40 p-4 space-y-4"
                          >
                            <div className="flex flex-wrap items-center justify-between gap-3">
                              <div className="flex items-center gap-3">
                                <span className="inline-flex h-8 w-8 items-center justify-center rounded-full bg-blue-100 text-blue-700 dark:bg-blue-900/40 dark:text-blue-200 font-semibold uppercase">
                                  {(part.part_label || part.part || String.fromCharCode(97 + partIndex)).slice(0, 2)}
                                </span>
                                <div>
                                  <h5 className="text-sm font-semibold text-gray-900 dark:text-gray-100">
                                    Part {part.part_label || part.part || String.fromCharCode(97 + partIndex)}
                                  </h5>
                                  <p className="text-xs text-gray-600 dark:text-gray-400">
                                    {part.marks ?? 0} mark{part.marks === 1 ? '' : 's'} • {part.answer_format || 'format not set'}
                                  </p>
                                </div>
                              </div>
                              {partRequiresFigure && (
                                <span
                                  className={cn(
                                    'inline-flex items-center gap-1 rounded-full px-2 py-0.5 text-[11px] font-semibold',
                                    partHasAttachments
                                      ? 'bg-green-100 text-green-700 dark:bg-green-900/40 dark:text-green-200'
                                      : 'bg-amber-100 text-amber-700 dark:bg-amber-900/40 dark:text-amber-200'
                                  )}
                                >
                                  <ImageIcon className="h-3 w-3" />
                                  {partHasAttachments ? 'Figure attached' : 'Figure required'}
                                </span>
                              )}
                            </div>

                            <div className="grid gap-3 md:grid-cols-2">
                              <FormField
                                id={`question-${question.id}-part-${partIndex}-label`}
                                label="Part label"
                                className="mb-0"
                              >
                                <Input
                                  id={`question-${question.id}-part-${partIndex}-label`}
                                  value={part.part_label ?? part.part ?? ''}
                                  onChange={(event) =>
                                    handlePartFieldChange(question, partIndex, {
                                      part_label: event.target.value,
                                      part: event.target.value
                                    })
                                  }
                                />
                              </FormField>
                              <FormField
                                id={`question-${question.id}-part-${partIndex}-marks`}
                                label="Marks"
                                className="mb-0"
                              >
                                <Input
                                  id={`question-${question.id}-part-${partIndex}-marks`}
                                  type="number"
                                  min={0}
                                  value={(part.marks ?? 0).toString()}
                                  onChange={(event) => {
                                    const value = Number(event.target.value);
                                    handlePartFieldChange(question, partIndex, {
                                      marks: Number.isNaN(value) ? part.marks : value
                                    });
                                  }}
                                />
                              </FormField>
                            </div>
                            {partRequiresFigure && (
                              <div
                                className={cn(
                                  'rounded-lg border p-3 flex flex-col gap-2 sm:flex-row sm:items-center sm:justify-between',
                                  partHasAttachments
                                    ? 'border-green-200 bg-green-50 dark:border-green-700/60 dark:bg-green-900/15'
                                    : 'border-amber-300 bg-amber-50 dark:border-amber-500 dark:bg-amber-900/20'
                                )}
                              >
                                <div className="flex items-center gap-2">
                                  <ImageIcon
                                    className={cn(
                                      'h-4 w-4',
                                      partHasAttachments ? 'text-green-600 dark:text-green-400' : 'text-amber-600 dark:text-amber-400'
                                    )}
                                  />
                                  <p className="text-xs font-medium text-gray-800 dark:text-gray-200">
                                    {partHasAttachments ? 'Figure attached to this part' : 'This part requires a supporting figure'}
                                  </p>
                                </div>
                                <Button
                                  size="sm"
                                  variant={partHasAttachments ? 'outline' : 'default'}
                                  onClick={(event) => {
                                    event.stopPropagation();
                                    if (onRequestSnippingTool) {
                                      onRequestSnippingTool(question.id, { partIndex });
                                    } else {
                                      toast.error('Snipping tool is not available');
                                    }
                                  }}
                                >
                                  <Scissors className="h-3.5 w-3.5 mr-1" /> Launch snipping tool
                                </Button>
                              </div>
                            )}
                            <FormField
                              id={`question-${question.id}-part-${partIndex}-text`}
                              label="Part question text"
                              className="mb-0"
                            >
                              <RichTextEditor
                                value={part.question_text ?? ''}
                                onChange={(content) =>
                                  handlePartFieldChange(question, partIndex, { question_text: content })
                                }
                                placeholder="Write the content for this part"
                                ariaLabel="Part question text editor"
                              />
                              {renderInlineAttachments(part.attachments, `Part ${part.part_label || part.part || String.fromCharCode(97 + partIndex)}`)}
                            </FormField>
                            {/* Enhanced Answer Format and Requirement for Part */}
                            <div className="mb-3">
                              <EnhancedAnswerFormatSelector
                                answerFormat={part.answer_format || null}
                                answerRequirement={part.answer_requirement || null}
                                onFormatChange={(value) =>
                                  handlePartFieldChange(question, partIndex, { answer_format: value || null })
                                }
                                onRequirementChange={(value) =>
                                  handlePartFieldChange(question, partIndex, { answer_requirement: value || null })
                                }
                                questionType={question.question_type || 'descriptive'}
                                correctAnswersCount={part.correct_answers?.length || 0}
                                showValidation={true}
                                disabled={false}
                                className="w-full"
                              />
                            </div>
                            <div className="grid gap-3 md:grid-cols-2">
                              <FormField
                                id={`question-${question.id}-part-${partIndex}-hint`}
                                label="Hint"
                                className="mb-0"
                              >
                                <RichTextEditor
                                  value={part.hint ?? ''}
                                  onChange={(content) => handlePartFieldChange(question, partIndex, { hint: content })}
                                  placeholder="Optional hint for this part"
                                  ariaLabel="Part hint editor"
                                  className="min-h-[140px]"
                                />
                              </FormField>
                              <FormField
                                id={`question-${question.id}-part-${partIndex}-explanation`}
                                label="Explanation"
                                className="mb-0"
                              >
                                <RichTextEditor
                                  value={part.explanation ?? ''}
                                  onChange={(content) =>
                                    handlePartFieldChange(question, partIndex, { explanation: content })
                                  }
                                  placeholder="Explain the answer expectations for this part"
                                  ariaLabel="Part explanation editor"
                                />
                              </FormField>
                            </div>
                            <div className="bg-gradient-to-r from-green-50 to-emerald-50 dark:from-green-900/20 dark:to-emerald-900/20 p-4 rounded-lg border border-green-200 dark:border-green-800/40">
                              <div className="flex items-center justify-between">
                                <div className="flex items-center gap-3">
                                  <div className={`p-2 rounded-lg ${partRequiresFigure ? 'bg-[#8CC63F]' : 'bg-gray-400'} transition-colors`}>
                                    <svg className="w-5 h-5 text-white" fill="none" viewBox="0 0 24 24" stroke="currentColor">
                                      <path strokeLinecap="round" strokeLinejoin="round" strokeWidth={2} d="M4 16l4.586-4.586a2 2 0 012.828 0L16 16m-2-2l1.586-1.586a2 2 0 012.828 0L20 14m-6-6h.01M6 20h12a2 2 0 002-2V6a2 2 0 00-2-2H6a2 2 0 00-2 2v12a2 2 0 002 2z" />
                                    </svg>
                                  </div>
                                  <div>
                                    <p className="text-sm font-medium text-gray-900 dark:text-white">Figure Requirement</p>
                                    <p className="text-xs text-gray-600 dark:text-gray-400 mt-0.5">
                                      {partRequiresFigure
                                        ? 'Students must reference a diagram or figure'
                                        : 'No diagram or figure needed for this part'}
                                    </p>
                                  </div>
                                </div>
                                <button
                                  type="button"
                                  onClick={() => handlePartFieldChange(question, partIndex, { figure_required: !partRequiresFigure })}
                                  className={`relative inline-flex h-6 w-11 items-center rounded-full transition-colors focus:outline-none focus:ring-2 focus:ring-[#8CC63F] focus:ring-offset-2 ${
                                    partRequiresFigure ? 'bg-[#8CC63F]' : 'bg-gray-300 dark:bg-gray-600'
                                  }`}
                                  role="switch"
                                  aria-checked={partRequiresFigure}
                                  aria-label="Toggle figure requirement"
                                >
                                  <span
                                    className={`inline-block h-4 w-4 transform rounded-full bg-white shadow-lg transition-transform ${
                                      partRequiresFigure ? 'translate-x-6' : 'translate-x-1'
                                    }`}
                                  />
                                </button>
                              </div>
                            </div>

                            {renderAnswerEditorList(part.correct_answers, {
                              onAdd: () => handleAddPartCorrectAnswer(question, partIndex),
                              onChange: (answerIndex, updates) => handlePartCorrectAnswerChange(question, partIndex, answerIndex, updates),
                              onRemove: (answerIndex) => handleRemovePartCorrectAnswer(question, partIndex, answerIndex),
                              title: 'Correct answers',
                              emptyLabel: 'Provide the expected answer for this part.',
                              keyPrefix: `question-${question.id}-part-${partIndex}`
                            }, {
                              id: `${question.id}-part-${partIndex}`,
                              question_type: question.question_type,
                              answer_format: part.answer_format,
                              answer_requirement: part.answer_requirement,
                              marks: part.marks,
                              subject: subjectId
                            })}

                            {Array.isArray(part.options) && part.options.length > 0 && (
                              renderOptionsEditorList(part.options, {
                                onAdd: () => handleAddPartOption(question, partIndex),
                                onChange: (optionIndex, updates) => handlePartOptionChange(question, partIndex, optionIndex, updates),
                                onRemove: (optionIndex) => handleRemovePartOption(question, partIndex, optionIndex),
                                title: 'Answer options',
                                emptyLabel: 'Add answer options if students should choose from a list.',
                                keyPrefix: `question-${question.id}-part-${partIndex}`
                              })
                            )}

                            {Array.isArray(part.subparts) && part.subparts.length > 0 && (
                              <div className="space-y-4 border-t border-dashed border-gray-300 pt-4 dark:border-gray-700/60">
                                {part.subparts.map((subpart, subIndex) => {
                                  // CRITICAL FIX: Only show figure UI when figure_required is explicitly true OR figure flag is true
                                  // BUT distinguish between "figure required" (from JSON) vs "figure attached" (has actual attachments)
                                  const subRequiresFigure = Boolean(subpart.figure_required ?? subpart.figure);
                                  const subHasAttachments = Array.isArray(subpart.attachments)
                                    ? subpart.attachments.some(att => att.file_url?.startsWith('data:'))
                                    : false;
                                  const subAnswerFormatValue = subpart.answer_format ?? '';
                                  const subAnswerFormatOptions = [...answerFormatOptions];
                                  if (
                                    subAnswerFormatValue &&
                                    !subAnswerFormatOptions.some(option => option.value === subAnswerFormatValue)
                                  ) {
                                    subAnswerFormatOptions.push({
                                      value: subAnswerFormatValue,
                                      label: formatOptionLabel(subAnswerFormatValue),
                                    });
                                  }
                                  const subAnswerRequirementValue = subpart.answer_requirement ?? '';
                                  const subAnswerRequirementOptions = [...answerRequirementOptions];
                                  if (
                                    subAnswerRequirementValue &&
                                    !subAnswerRequirementOptions.some(option => option.value === subAnswerRequirementValue)
                                  ) {
                                    subAnswerRequirementOptions.push({
                                      value: subAnswerRequirementValue,
                                      label: formatOptionLabel(subAnswerRequirementValue),
                                    });
                                  }

                                  return (
                                    <div
                                      key={`question-${question.id}-part-${partIndex}-sub-${subpart.id ?? subIndex}`}
                                      className="rounded-lg border border-gray-200 dark:border-gray-700 bg-white dark:bg-gray-900 p-4 space-y-3"
                                    >
                                      <div className="flex items-center justify-between gap-3">
                                        <div>
                                          <h6 className="text-sm font-semibold text-gray-900 dark:text-gray-100">
                                            Subpart {(() => {
                                              const romanNumerals = ['i', 'ii', 'iii', 'iv', 'v', 'vi', 'vii', 'viii', 'ix', 'x', 'xi', 'xii'];
                                              return (subpart.subpart_label || romanNumerals[subIndex] || String(subIndex + 1)).toUpperCase();
                                            })()}
                                          </h6>
                                          <p className="text-xs text-gray-600 dark:text-gray-400">
                                            {subpart.marks ?? 0} mark{subpart.marks === 1 ? '' : 's'} • {subpart.answer_format || 'format not set'}
                                          </p>
                                        </div>
                                        {subRequiresFigure && (
                                          <span
                                            className={cn(
                                              'inline-flex items-center gap-1 rounded-full px-2 py-0.5 text-[10px] font-semibold',
                                              subHasAttachments
                                                ? 'bg-green-100 text-green-700 dark:bg-green-900/40 dark:text-green-200'
                                                : 'bg-amber-100 text-amber-700 dark:bg-amber-900/40 dark:text-amber-200'
                                            )}
                                          >
                                            <ImageIcon className="h-3 w-3" />
                                            {subHasAttachments ? 'Figure attached' : 'Figure required'}
                                          </span>
                                        )}
                                      </div>

                                      <div className="grid gap-3 md:grid-cols-2">
                                        <FormField
                                          id={`question-${question.id}-part-${partIndex}-sub-${subIndex}-label`}
                                          label="Subpart label"
                                          className="mb-0"
                                        >
                                          <Input
                                            id={`question-${question.id}-part-${partIndex}-sub-${subIndex}-label`}
                                            value={(() => {
                                              const romanNumerals = ['i', 'ii', 'iii', 'iv', 'v', 'vi', 'vii', 'viii', 'ix', 'x', 'xi', 'xii'];
                                              return subpart.subpart_label || romanNumerals[subIndex] || String(subIndex + 1);
                                            })()}
                                            onChange={(event) =>
                                              handleSubpartFieldChange(question, partIndex, subIndex, {
                                                subpart_label: event.target.value
                                              })
                                            }
                                            placeholder={(() => {
                                              const romanNumerals = ['i', 'ii', 'iii', 'iv', 'v', 'vi', 'vii', 'viii', 'ix', 'x', 'xi', 'xii'];
                                              return `e.g., ${romanNumerals[subIndex] || String(subIndex + 1)}`;
                                            })()}
                                          />
                                        </FormField>
                                        <FormField
                                          id={`question-${question.id}-part-${partIndex}-sub-${subIndex}-marks`}
                                          label="Marks"
                                          className="mb-0"
                                        >
                                          <Input
                                            id={`question-${question.id}-part-${partIndex}-sub-${subIndex}-marks`}
                                            type="number"
                                            min={0}
                                            value={(subpart.marks ?? 0).toString()}
                                            onChange={(event) => {
                                              const value = Number(event.target.value);
                                              handleSubpartFieldChange(question, partIndex, subIndex, {
                                                marks: Number.isNaN(value) ? subpart.marks : value
                                              });
                                            }}
                                          />
                                        </FormField>
                                      </div>
                                      {subRequiresFigure && (
                                        <div
                                          className={cn(
                                            'rounded-lg border p-2.5 flex flex-col gap-2 sm:flex-row sm:items-center sm:justify-between',
                                            subHasAttachments
                                              ? 'border-green-200 bg-green-50 dark:border-green-700/60 dark:bg-green-900/15'
                                              : 'border-amber-300 bg-amber-50 dark:border-amber-500 dark:bg-amber-900/20'
                                          )}
                                        >
                                          <div className="flex items-center gap-2">
                                            <ImageIcon
                                              className={cn(
                                                'h-3.5 w-3.5',
                                                subHasAttachments ? 'text-green-600 dark:text-green-400' : 'text-amber-600 dark:text-amber-400'
                                              )}
                                            />
                                            <p className="text-xs font-medium text-gray-800 dark:text-gray-200">
                                              {subHasAttachments ? 'Figure attached to this subpart' : 'This subpart requires a supporting figure'}
                                            </p>
                                          </div>
                                          <Button
                                            size="sm"
                                            variant={subHasAttachments ? 'outline' : 'default'}
                                            onClick={(event) => {
                                              event.stopPropagation();
                                              if (onRequestSnippingTool) {
                                                onRequestSnippingTool(question.id, { partIndex, subpartIndex: subIndex });
                                              } else {
                                                toast.error('Snipping tool is not available');
                                              }
                                            }}
                                          >
                                            <Scissors className="h-3.5 w-3.5 mr-1" /> Launch snipping tool
                                          </Button>
                                        </div>
                                      )}
                                      <FormField
                                        id={`question-${question.id}-part-${partIndex}-sub-${subIndex}-text`}
                                        label="Subpart question text"
                                        className="mb-0"
                                      >
                                        <RichTextEditor
                                          value={subpart.question_text ?? ''}
                                          onChange={(content) =>
                                            handleSubpartFieldChange(question, partIndex, subIndex, {
                                              question_text: content
                                            })
                                          }
                                          placeholder="Detail the prompt for this subpart"
                                          ariaLabel="Subpart question text editor"
                                        />
                                        {renderInlineAttachments(subpart.attachments, `Subpart ${(() => {
                                          const romanNumerals = ['i', 'ii', 'iii', 'iv', 'v', 'vi', 'vii', 'viii', 'ix', 'x', 'xi', 'xii'];
                                          return (subpart.subpart_label || romanNumerals[subIndex] || String(subIndex + 1)).toUpperCase();
                                        })()}`)}
                                      </FormField>
                                      {/* Enhanced Answer Format and Requirement for Subpart */}
                                      <div className="mb-3">
                                        <EnhancedAnswerFormatSelector
                                          answerFormat={subpart.answer_format || null}
                                          answerRequirement={subpart.answer_requirement || null}
                                          onFormatChange={(value) =>
                                            handleSubpartFieldChange(question, partIndex, subIndex, {
                                              answer_format: value || null
                                            })
                                          }
                                          onRequirementChange={(value) =>
                                            handleSubpartFieldChange(question, partIndex, subIndex, {
                                              answer_requirement: value || null
                                            })
                                          }
                                          questionType={question.question_type || 'descriptive'}
                                          correctAnswersCount={subpart.correct_answers?.length || 0}
                                          showValidation={true}
                                          disabled={false}
                                          className="w-full"
                                        />
                                      </div>
                                      <div className="grid gap-3 md:grid-cols-2">
                                        <FormField
                                          id={`question-${question.id}-part-${partIndex}-sub-${subIndex}-hint`}
                                          label="Hint"
                                          className="mb-0"
                                        >
                                          <RichTextEditor
                                            value={subpart.hint ?? ''}
                                            onChange={(content) => handleSubpartFieldChange(question, partIndex, subIndex, { hint: content })}
                                            placeholder="Optional hint for this subpart"
                                            ariaLabel="Subpart hint editor"
                                            className="min-h-[140px]"
                                          />
                                        </FormField>
                                        <FormField
                                          id={`question-${question.id}-part-${partIndex}-sub-${subIndex}-explanation`}
                                          label="Explanation"
                                          className="mb-0"
                                        >
                                          <RichTextEditor
                                            value={subpart.explanation ?? ''}
                                            onChange={(content) =>
                                              handleSubpartFieldChange(question, partIndex, subIndex, { explanation: content })
                                            }
                                            placeholder="Explain the answer expectations for this subpart"
                                            ariaLabel="Subpart explanation editor"
                                            className="min-h-[140px]"
                                          />
                                        </FormField>
                                      </div>
                                      <div className="bg-gradient-to-r from-green-50 to-emerald-50 dark:from-green-900/20 dark:to-emerald-900/20 p-4 rounded-lg border border-green-200 dark:border-green-800/40">
                                        <div className="flex items-center justify-between">
                                          <div className="flex items-center gap-3">
                                            <div className={`p-2 rounded-lg ${subRequiresFigure ? 'bg-[#8CC63F]' : 'bg-gray-400'} transition-colors`}>
                                              <svg className="w-5 h-5 text-white" fill="none" viewBox="0 0 24 24" stroke="currentColor">
                                                <path strokeLinecap="round" strokeLinejoin="round" strokeWidth={2} d="M4 16l4.586-4.586a2 2 0 012.828 0L16 16m-2-2l1.586-1.586a2 2 0 012.828 0L20 14m-6-6h.01M6 20h12a2 2 0 002-2V6a2 2 0 00-2-2H6a2 2 0 00-2 2v12a2 2 0 002 2z" />
                                              </svg>
                                            </div>
                                            <div>
                                              <p className="text-sm font-medium text-gray-900 dark:text-white">Figure Requirement</p>
                                              <p className="text-xs text-gray-600 dark:text-gray-400 mt-0.5">
                                                {subRequiresFigure
                                                  ? 'Students must reference a diagram or figure'
                                                  : 'No diagram or figure needed for this subpart'}
                                              </p>
                                            </div>
                                          </div>
                                          <button
                                            type="button"
                                            onClick={() => handleSubpartFieldChange(question, partIndex, subIndex, { figure_required: !subRequiresFigure })}
                                            className={`relative inline-flex h-6 w-11 items-center rounded-full transition-colors focus:outline-none focus:ring-2 focus:ring-[#8CC63F] focus:ring-offset-2 ${
                                              subRequiresFigure ? 'bg-[#8CC63F]' : 'bg-gray-300 dark:bg-gray-600'
                                            }`}
                                            role="switch"
                                            aria-checked={subRequiresFigure}
                                            aria-label="Toggle figure requirement"
                                          >
                                            <span
                                              className={`inline-block h-4 w-4 transform rounded-full bg-white shadow-lg transition-transform ${
                                                subRequiresFigure ? 'translate-x-6' : 'translate-x-1'
                                              }`}
                                            />
                                          </button>
                                        </div>
                                      </div>

                                      {renderAnswerEditorList(subpart.correct_answers, {
                                        onAdd: () => handleAddSubpartCorrectAnswer(question, partIndex, subIndex),
                                        onChange: (answerIndex, updates) =>
                                          handleSubpartCorrectAnswerChange(question, partIndex, subIndex, answerIndex, updates),
                                        onRemove: (answerIndex) =>
                                          handleRemoveSubpartCorrectAnswer(question, partIndex, subIndex, answerIndex),
                                        title: 'Correct answers',
                                        emptyLabel: 'Define the expected responses for this subpart.',
                                        keyPrefix: `question-${question.id}-part-${partIndex}-sub-${subIndex}`
                                      }, {
                                        id: `${question.id}-part-${partIndex}-sub-${subIndex}`,
                                        question_type: question.question_type,
                                        answer_format: subpart.answer_format,
                                        answer_requirement: subpart.answer_requirement,
                                        marks: subpart.marks,
                                        subject: subjectId
                                      })}

                                      {Array.isArray(subpart.options) && subpart.options.length > 0 && (
                                        renderOptionsEditorList(subpart.options, {
                                          onAdd: () => handleAddSubpartOption(question, partIndex, subIndex),
                                          onChange: (optionIndex, updates) =>
                                            handleSubpartOptionChange(question, partIndex, subIndex, optionIndex, updates),
                                          onRemove: (optionIndex) =>
                                            handleRemoveSubpartOption(question, partIndex, subIndex, optionIndex),
                                          title: 'Answer options',
                                          emptyLabel: 'Provide answer options for this subpart if needed.',
                                          keyPrefix: `question-${question.id}-part-${partIndex}-sub-${subIndex}`
                                        })
                                      )}
                                    </div>
                                  );
                                })}
                              </div>
                            )}
                          </div>
                        );
                      })}
                    </section>
                  )}

                  <section className="space-y-3">
                    <h4 className="text-sm font-semibold text-gray-800 dark:text-gray-200">Preview</h4>
                    <EnhancedQuestionDisplay
                      key={`${question.id}-${question.answer_format || 'default'}`}
                      question={question}
                      showAnswers={true}
                      showHints={true}
                      showExplanations={true}
                      showAttachments={true}
                      compact={false}
                      highlightCorrect={true}
                      defaultExpandedSections={{ hint: true, explanation: true }}
                      onAttachmentRemove={onRequestAttachmentDelete}
                    />
                  </section>
                </div>
              )}
            </div>
          );
        })}
      </div>

      {/* Import Ready Status */}
      {allReviewed && (
        <div className="bg-green-50 dark:bg-green-900/20 border-2 border-green-300 dark:border-green-700 rounded-xl p-6">
          <div className="flex items-start gap-4">
            <CheckCircle className="h-6 w-6 text-green-600 dark:text-green-400 flex-shrink-0" />
            <div className="flex-1">
              <h3 className="text-lg font-semibold text-green-900 dark:text-green-100 mb-2">
                All Questions Reviewed!
              </h3>
              <p className="text-sm text-green-700 dark:text-green-300 mb-3">
                {requireSimulation && !simulationPassed
                  ? 'Complete the test simulation to proceed with import.'
                  : 'You can now proceed to import these questions to the question bank.'}
              </p>
              {requireSimulation && !simulationPassed && (
                <Button onClick={handleStartSimulation} variant="default" size="sm">
                  <PlayCircle className="h-4 w-4 mr-2" />
                  Complete Required Simulation
                </Button>
              )}
            </div>
          </div>
        </div>
      )}

      {/* Auto-Save Status Indicator */}
      {saveStatus === 'saving' && (
        <div className="fixed bottom-4 right-4 bg-blue-100 dark:bg-blue-900/90 text-blue-800 dark:text-blue-100 px-4 py-3 rounded-lg shadow-lg flex items-center gap-3 z-50 border border-blue-200 dark:border-blue-700">
          <Loader2 className="h-5 w-5 animate-spin" />
          <span className="font-medium">Saving changes...</span>
        </div>
      )}

      {saveStatus === 'saved' && (
        <div className="fixed bottom-4 right-4 bg-green-100 dark:bg-green-900/90 text-green-800 dark:text-green-100 px-4 py-3 rounded-lg shadow-lg flex items-center gap-3 z-50 border border-green-200 dark:border-green-700">
          <CheckCircle className="h-5 w-5" />
          <span className="font-medium">All changes saved</span>
        </div>
      )}

      {saveStatus === 'error' && (
        <div className="fixed bottom-4 right-4 bg-red-100 dark:bg-red-900/90 text-red-800 dark:text-red-100 px-4 py-3 rounded-lg shadow-lg flex items-center gap-3 z-50 border border-red-200 dark:border-red-700">
          <AlertCircle className="h-5 w-5" />
          <div>
            <p className="font-medium">Failed to save changes</p>
            <p className="text-xs mt-1">Changes are saved locally. Refresh to retry.</p>
          </div>
        </div>
      )}
    </div>
  );
};<|MERGE_RESOLUTION|>--- conflicted
+++ resolved
@@ -1313,144 +1313,6 @@
   ) => {
     const list = Array.isArray(answers) ? answers : [];
 
-<<<<<<< HEAD
-    const renderAcceptableVariationsOnly = (
-      items: EditableCorrectAnswer[],
-      context?: {
-        answer_format?: string | null;
-      }
-    ) => {
-      if (items.length === 0) return null;
-
-      return (
-        <div className="mt-4 space-y-3">
-          {items.map((answer, index) => {
-            const isTemplateAnswer = (answer as any)?.answer_type === 'table_template' || Boolean((answer as any)?.answer_text);
-
-            if (isTemplateAnswer) {
-              return null;
-            }
-
-            return (
-              <div
-                key={`${config.keyPrefix}-variation-${index}`}
-                className="rounded-lg border border-gray-200 dark:border-gray-700 bg-white dark:bg-gray-900 p-4 space-y-2"
-              >
-                <div className="text-sm text-gray-700 dark:text-gray-300">
-                  <span className="font-medium">Answer {index + 1}:</span>{' '}
-                  <span className="text-gray-500 dark:text-gray-400">
-                    {answer?.answer ? answer.answer.replace(/<[^>]*>/g, '').slice(0, 120) : 'No answer text'}
-                  </span>
-                </div>
-
-                {supportsAcceptableVariations(context?.answer_format, answer.acceptable_variations && answer.acceptable_variations.length > 0) && (
-                  <div className="space-y-2 border-t border-gray-200 dark:border-gray-700 pt-3">
-                    <div className="flex items-center gap-2">
-                      <label className="text-xs font-medium text-gray-700 dark:text-gray-300">
-                        Acceptable Variations
-                      </label>
-                      {answer.acceptable_variations && answer.acceptable_variations.length > 0 && !isFormatRecommendedForVariations(context?.answer_format) && (
-                        <span className="text-xs px-2 py-0.5 bg-amber-100 dark:bg-amber-900/30 text-amber-700 dark:text-amber-300 rounded">
-                          Format "{context?.answer_format || 'none'}" may not support variations
-                        </span>
-                      )}
-                      <div className="group relative">
-                        <Info className="h-3 w-3 text-blue-500" />
-                        <div className="absolute hidden group-hover:block z-10 w-64 p-2 bg-gray-900 text-white text-xs rounded-lg shadow-lg -top-2 left-6">
-                          {getVariationTooltip(context?.answer_format)}
-                        </div>
-                      </div>
-                    </div>
-
-                    {answer.acceptable_variations && answer.acceptable_variations.length > 0 && (
-                      <div className="flex flex-wrap gap-2">
-                        {answer.acceptable_variations.map((variation: string, vIndex: number) => (
-                          <div
-                            key={vIndex}
-                            className="inline-flex items-center gap-1 px-2 py-1 bg-blue-50 dark:bg-blue-900/30 border border-blue-200 dark:border-blue-800 rounded text-sm text-blue-700 dark:text-blue-300"
-                          >
-                            <span>{variation}</span>
-                            <button
-                              type="button"
-                              onClick={() => {
-                                const currentVariations = answer.acceptable_variations || [];
-                                const updated = removeVariation(currentVariations, vIndex);
-                                config.onChange(index, { acceptable_variations: updated });
-                              }}
-                              className="text-blue-600 dark:text-blue-400 hover:text-blue-800 dark:hover:text-blue-200"
-                            >
-                              <X className="h-3 w-3" />
-                            </button>
-                          </div>
-                        ))}
-                      </div>
-                    )}
-
-                    <div className="flex gap-2">
-                      <input
-                        type="text"
-                        value={newVariations[`${config.keyPrefix}-${index}`] || ''}
-                        onChange={(e) => setNewVariations({
-                          ...newVariations,
-                          [`${config.keyPrefix}-${index}`]: e.target.value
-                        })}
-                        onKeyPress={(e) => {
-                          if (e.key === 'Enter') {
-                            e.preventDefault();
-                            const variationKey = `${config.keyPrefix}-${index}`;
-                            const variation = newVariations[variationKey]?.trim();
-                            if (variation) {
-                              const currentVariations = answer.acceptable_variations || [];
-                              const result = addVariation(currentVariations, variation, answer.answer);
-
-                              if (result.errors.length > 0) {
-                                toast.error(result.errors[0]);
-                                return;
-                              }
-
-                              config.onChange(index, { acceptable_variations: result.updated });
-                              setNewVariations({ ...newVariations, [variationKey]: '' });
-                            }
-                          }
-                        }}
-                        placeholder={getVariationPlaceholder(context?.answer_format)}
-                        className="flex-1 px-3 py-1 text-sm border border-gray-300 dark:border-gray-600 rounded bg-white dark:bg-gray-700 text-gray-900 dark:text-white"
-                      />
-                      <Button
-                        size="sm"
-                        variant="outline"
-                        onClick={() => {
-                          const variationKey = `${config.keyPrefix}-${index}`;
-                          const variation = newVariations[variationKey]?.trim();
-                          if (variation) {
-                            const currentVariations = answer.acceptable_variations || [];
-                            const result = addVariation(currentVariations, variation, answer.answer);
-
-                            if (result.errors.length > 0) {
-                              toast.error(result.errors[0]);
-                              return;
-                            }
-
-                            config.onChange(index, { acceptable_variations: result.updated });
-                            setNewVariations({ ...newVariations, [variationKey]: '' });
-                          }
-                        }}
-                        disabled={!newVariations[`${config.keyPrefix}-${index}`]?.trim()}
-                      >
-                        <Plus className="h-3 w-3" />
-                      </Button>
-                    </div>
-                  </div>
-                )}
-              </div>
-            );
-          })}
-        </div>
-      );
-    };
-
-=======
->>>>>>> c58c3570
     const hasTableCompletionTemplate = (items: EditableCorrectAnswer[]) => {
       return items.some((ans: any) => {
         const candidate = ans.answer_text || ans.answer;
